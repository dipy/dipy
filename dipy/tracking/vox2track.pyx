# A type of -*- python -*- file
"""This module contains the parts of dipy.tracking.utils that need to be
implemented in cython.
"""
import cython
from cython.operator cimport dereference

<<<<<<< HEAD
from libc.math cimport ceil, fmin, floor, fabs, sqrt
from libcpp.vector cimport vector
=======
cdef extern from "dpy_math.h" nogil:
    double fmin(double x, double y)
from libc.math cimport ceil, floor, fabs, sqrt
>>>>>>> e87b327d

import numpy as np
cimport numpy as cnp
from ._utils import _mapping_to_voxel, _to_voxel_coordinates

from ..utils.six.moves import xrange


@cython.boundscheck(False)
@cython.wraparound(False)
@cython.profile(False)
def _voxel2streamline(sl,
                      cnp.ndarray[cnp.npy_intp, ndim=2] unique_idx):
    """
    Maps voxels to streamlines and streamlines to voxels, for setting up
    the LiFE equations matrix

    Parameters
    ----------
    sl : list
        A collection of streamlines, each n by 3, with n being the number of
        nodes in the fiber.

    unique_idx : array.
       The unique indices in the streamlines

    Returns
    -------
    v2f, v2fn : tuple of dicts

    The first dict in the tuple answers the question: Given a voxel (from
    the unique indices in this model), which fibers pass through it?

    The second answers the question: Given a streamline, for each voxel that
    this streamline passes through, which nodes of that streamline are in that
    voxel?
    """
    # Define local counters:
    cdef int s_idx, node_idx, voxel_id, ii
    cdef dict vox_dict = {}
    for ii in range(len(unique_idx)):
        vox = unique_idx[ii]
        vox_dict[vox[0], vox[1], vox[2]] = ii
    # Outputs are these dicts:
    cdef dict v2f = {}
    cdef dict v2fn = {}
    # In each fiber:
    for s_idx in range(len(sl)):
        sl_as_idx = np.round(sl[s_idx]).astype(int)
        v2fn[s_idx] = {}
        # In each voxel present in there:
        for node_idx in range(len(sl_as_idx)):
            node = sl_as_idx[node_idx]
            # What serial number is this voxel in the unique voxel indices:
            voxel_id = vox_dict[node[0], node[1], node[2]]
            # Add that combination to the dict:
            if voxel_id in v2f:
                if s_idx not in v2f[voxel_id]:
                    v2f[voxel_id].append(s_idx)
            else:
                v2f[voxel_id] = [s_idx]
            # All the nodes going through this voxel get its number:
            if voxel_id in v2fn[s_idx]:
                v2fn[s_idx][voxel_id].append(node_idx)
            else:
                v2fn[s_idx][voxel_id] = [node_idx]
    return v2f ,v2fn


def streamline_mapping(streamlines, voxel_size=None, affine=None,
                       mapping_as_streamlines=False):
    """Creates a mapping from voxel indices to streamlines.

    Returns a dictionary where each key is a 3d voxel index and the associated
    value is a list of the streamlines that pass through that voxel.

    Parameters
    ----------
    streamlines : sequence
        A sequence of streamlines.
    voxel_size : array_like (3,), optional
        The size of the voxels in the image volume. This is ignored if affine
        is set.
    affine : array_like (4, 4), optional
        The mapping from voxel coordinates to streamline coordinates. If
        neither `affine` or `voxel_size` is set, the streamline values are
        assumed to be in voxel coordinates. IE ``[0, 0, 0]`` is the center of
        the first voxel and the voxel size is ``[1, 1, 1]``.
    mapping_as_streamlines : bool, optional, False by default
        If True voxel indices map to lists of streamline objects. Otherwise
        voxel indices map to lists of integers.

    Returns
    -------
    mapping : defaultdict(list)
        A mapping from voxel indices to the streamlines that pass through that
        voxel.

    Examples
    --------
    >>> streamlines = [np.array([[0., 0., 0.],
    ...                          [1., 1., 1.],
    ...                          [2., 3., 4.]]),
    ...                np.array([[0., 0., 0.],
    ...                          [1., 2., 3.]])]
    >>> mapping = streamline_mapping(streamlines, (1, 1, 1))
    >>> mapping[0, 0, 0]
    [0, 1]
    >>> mapping[1, 1, 1]
    [0]
    >>> mapping[1, 2, 3]
    [1]
    >>> mapping.get((3, 2, 1), 'no streamlines')
    'no streamlines'
    >>> mapping = streamline_mapping(streamlines, (1, 1, 1),
    ...                              mapping_as_streamlines=True)
    >>> mapping[1, 2, 3][0] is streamlines[1]
    True

    """
    cdef:
        cnp.ndarray[cnp.int_t, ndim=2, mode='strided'] voxel_indices

    lin, offset = _mapping_to_voxel(affine, voxel_size)
    if mapping_as_streamlines:
        streamlines = list(streamlines)
    mapping = {}

    for i, sl in enumerate(streamlines):
        voxel_indices = _to_voxel_coordinates(sl, lin, offset)

        # Get the unique voxels every streamline passes through
        uniq_points = set()
        for j in range(voxel_indices.shape[0]):
            point = (voxel_indices[j, 0],
                     voxel_indices[j, 1],
                     voxel_indices[j, 2])
            uniq_points.add(point)

        # Add the index of this streamline for each uniq voxel
        for point in uniq_points:
            if point in mapping:
                mapping[point].append(i)
            else:
                mapping[point] = [i]

    # If mapping_as_streamlines replace ids with streamlines
    if mapping_as_streamlines:
        for key in mapping:
            mapping[key] = [streamlines[i] for i in mapping[key]]

    return mapping


@cython.boundscheck(False)
@cython.wraparound(False)
cdef inline cnp.double_t norm(cnp.double_t x,
                              cnp.double_t y,
                              cnp.double_t z) nogil:
    cdef cnp.double_t val = sqrt(x*x + y*y + z*z)
    return val


# Changing this to a memview was slower.
@cython.boundscheck(False)
@cython.wraparound(False)
cdef inline void c_get_closest_edge(cnp.double_t* p,
                                    cnp.double_t* direction,
                                    cnp.double_t* edge,
                                    double eps=1.) nogil:
     edge[0] = floor(p[0] + eps) if direction[0] >= 0.0 else ceil(p[0] - eps)
     edge[1] = floor(p[1] + eps) if direction[1] >= 0.0 else ceil(p[1] - eps)
     edge[2] = floor(p[2] + eps) if direction[2] >= 0.0 else ceil(p[2] - eps)


@cython.boundscheck(False)
@cython.wraparound(False)
@cython.cdivision(True)
def streamline_mapping_line_based(
        streamlines, voxel_size=None, affine=None,
        mapping_as_streamlines=False):
    """
    Line-based algorithm (for compressed streamlines) of streamline_mapping()

    See streamline_mapping's documentation.
    """
    cdef cnp.npy_intp nb_streamlines = len(streamlines)
    cdef cnp.npy_intp streamline_idx, i
    cdef tuple position
    cdef vector[cnp.npy_intp] positions_3 = vector[cnp.npy_intp]()
    positions_3.reserve(300)

    lin_T, offset = _mapping_to_voxel(affine, voxel_size)

    cdef dict mapping = {}
    cdef set uniq_points
    for streamline_idx in range(nb_streamlines):
        # Can't call _to_voxel_coordinates because it casts to int
        voxel_indices = np.dot(streamlines[streamline_idx], lin_T) + offset

        _streamline_info(voxel_indices, None, positions_3, 1)

        # Get the unique voxels every streamline passes through
        uniq_points = set()
        for i in range(0, positions_3.size(), 3):
            position = (positions_3[i],
                        positions_3[i + 1],
                        positions_3[i + 2])
            uniq_points.add(position)

        for position in uniq_points:
            if position in mapping:
                mapping[position].append(streamline_idx)
            else:
                mapping[position] = [streamline_idx]

        positions_3.clear()

    # If mapping_as_streamlines replace ids with streamlines
    if mapping_as_streamlines:
        for key in mapping:
            mapping[key] = [streamlines[i] for i in mapping[key]]

    return mapping


@cython.boundscheck(False)
@cython.wraparound(False)
@cython.cdivision(True)
def _streamlines_in_mask(list streamlines,
                         cnp.uint8_t[:,:,:] mask,
                         lin_T, offset):
    """Filters streamlines based on whether or not they pass through a ROI,
    using a line-based algorithm for compressed streamlines.
    This function is private because it's supposed to be called only by
    tracking.utils.target_line_based.
    Parameters
    ----------
    streamlines : sequence
        A sequence of streamlines.
    mask : array-like (uint8)
        A mask used as a target. Non-zero values are considered to be within
        the target region.
    lin_T : array (3, 3)
        Transpose of the linear part of the mapping to voxel space. Obtained
        with `_mapping_to_voxel`.
    offset : array or scalar
        Mapping to voxel space. Obtained with `_mapping_to_voxel`.
    Returns
    -------
    in_mask : 1D array of bool (uint8), one for each streamline.
        0 if passing through mask, 1 otherwise
        (2 for single-point streamline)
    """
    cdef cnp.double_t[:,:] voxel_indices

    cdef cnp.npy_intp nb_streamlines = len(streamlines)
    cdef cnp.uint8_t[:] in_mask = np.zeros(nb_streamlines, dtype=np.uint8)
    cdef cnp.npy_intp streamline_idx
    cdef vector[cnp.npy_intp] useless = vector[cnp.npy_intp]()

    for streamline_idx in range(nb_streamlines):
        # Can't call _to_voxel_coordinates because it casts to int
        voxel_indices = np.dot(streamlines[streamline_idx], lin_T) + offset

        in_mask[streamline_idx] = _streamline_info(
            voxel_indices, mask, useless, 0)

    return np.asarray(in_mask)


@cython.boundscheck(False)
@cython.wraparound(False)
@cython.cdivision(True)
cdef cnp.npy_intp _streamline_info(
        cnp.double_t[:,:] streamline,
        cnp.uint8_t[:,:,:] mask,
        vector[cnp.npy_intp]& positions,
        cnp.npy_intp fill_positions) nogil:
    """
    Check if a single streamline is passing through a mask. This ia an utility
    function for streamline_mapping() and streamlines_in_mask().
    """
    cdef cnp.double_t *current_pt = [0.0, 0.0, 0.0]
    cdef cnp.double_t *next_pt = [0.0, 0.0, 0.0]
    cdef cnp.double_t *direction = [0.0, 0.0, 0.0]
    cdef cnp.double_t *current_edge = [0.0, 0.0, 0.0]

    cdef cnp.double_t direction_norm, remaining_distance
    cdef cnp.double_t length_ratio, half_ratio
    cdef cnp.npy_intp point_idx, dim_idx
    cdef cnp.npy_intp x = 0, y = 0, z = 0
    cdef cnp.npy_intp last_x, last_y, last_z

    if streamline.shape[0] <= 1:
        return 2  # Single-point streamline

    # This loop is time-critical
    # Changed to -1 because we get the next point in the loop
    for point_idx in range(streamline.shape[0] - 1):
        # Assign current and next point, find vector between both,
        # and use the current point as nearest edge for testing.
        for dim_idx in range(3):
            current_pt[dim_idx] = streamline[point_idx, dim_idx]
            next_pt[dim_idx] = streamline[point_idx + 1, dim_idx]
            direction[dim_idx] = next_pt[dim_idx] - current_pt[dim_idx]
            current_edge[dim_idx] = current_pt[dim_idx]

        # Set the "remaining_distance" var to compute remaining length of
        # vector to process
        direction_norm = norm(direction[0], direction[1], direction[2])
        remaining_distance = direction_norm

        # Check if it's already a real edge. If not, find the closest edge.
        if floor(current_edge[0]) != current_edge[0] and \
           floor(current_edge[1]) != current_edge[1] and \
           floor(current_edge[2]) != current_edge[2]:
            # All coordinates are not "integers", and therefore, not on the
            # edge. Fetch the closest edge.
            c_get_closest_edge(current_pt, direction, current_edge)

        while True:
            # Compute the smallest ratio of direction's length to get to an
            # edge. This effectively means we find the first edge
            # encountered
            # Set large value for length_ratio
            length_ratio = 10000
            for dim_idx in range(3):
                if direction[dim_idx] != 0:
                    length_ratio = fmin(
                        fabs((current_edge[dim_idx] - current_pt[dim_idx])
                            / direction[dim_idx]),
                        length_ratio)

            # Check if last point is already on an edge
            remaining_distance -= length_ratio * direction_norm
            if remaining_distance < 0 and not fabs(remaining_distance) < 1e-8:
                break

            # Find the coordinates of voxel containing current point, to
            # tag it in the map
            half_ratio = 0.5 * length_ratio
            x = <cnp.npy_intp>(current_pt[0] + half_ratio * direction[0])
            y = <cnp.npy_intp>(current_pt[1] + half_ratio * direction[1])
            z = <cnp.npy_intp>(current_pt[2] + half_ratio * direction[2])
            if fill_positions:
                positions.push_back(x)
                positions.push_back(y)
                positions.push_back(z)
            elif mask[x, y, z]:
                return 1

            # current_pt is moved to the closest edge
            for dim_idx in range(3):
                current_pt[dim_idx] = \
                    length_ratio * direction[dim_idx] + current_pt[dim_idx]

                # Snap really small values to 0.
                if fabs(current_pt[dim_idx]) <= 1e-16:
                    current_pt[dim_idx] = 0.0

            c_get_closest_edge(current_pt, direction, current_edge)

    # Check last point
    last_x = <cnp.npy_intp>next_pt[0]
    last_y = <cnp.npy_intp>next_pt[1]
    last_z = <cnp.npy_intp>next_pt[2]
    if fill_positions:
        if x != last_x or y != last_y or z != last_z:
            positions.push_back(last_x)
            positions.push_back(last_y)
            positions.push_back(last_z)
        return 0

    return mask[last_x, last_y, last_z]


@cython.boundscheck(False)
@cython.wraparound(False)
@cython.profile(False)
def track_counts(tracks, vol_dims, vox_sizes=(1,1,1), return_elements=True):
    ''' Counts of points in `tracks` that pass through voxels in volume

    We find whether a point passed through a track by rounding the mm
    point values to voxels.  For a track that passes through a voxel more
    than once, we only record counts and elements for the first point in
    the line that enters the voxel.

    Parameters
    ----------
    tracks : sequence
       sequence of T tracks.  One track is an ndarray of shape (N, 3), where N
       is the number of points in that track, and ``tracks[t][n]`` is the n-th
       point in the t-th track.  Points are of form x, y, z in *voxel mm*
       coordinates. That is, if ``i, j, k`` is the possibly non-integer voxel
       coordinate of the track point, and `vox_sizes` are 3 floats giving voxel
       sizes of dimensions 0, 1, 2 respectively, then the voxel mm coordinates
       ``x, y, z`` are simply ``i * vox_sizes[0], j * vox_sizes[1], k *
       vox_sizes[2]``.  This convention derives from trackviz.  To pass in
       tracks as voxel coordinates, just pass ``vox_sizes=(1, 1, 1)`` (see
       below).
    vol_dims : sequence length 3
       volume dimensions in voxels, x, y, z.
    vox_sizes : optional, sequence length 3
       voxel sizes in mm.  Default is (1,1,1)
    return_elements : {True, False}, optional
       If True, also return object array with one list per voxel giving
       track indices and point indices passing through the voxel (see
       below)

    Returns
    -------
    tcs : ndarray shape `vol_dim`
       An array where entry ``tcs[x, y, z]`` is the number of tracks
       that passed through voxel at voxel coordinate x, y, z
    tes : ndarray dtype np.object, shape `vol_dim`
       If `return_elements` is True, we also return an object array with
       one object per voxel. The objects at each voxel are a list of
       integers, where the integers are the indices of the track that
       passed through the voxel.

    Examples
    --------
    Imagine you have a volume (voxel) space of dimension ``(10,20,30)``.
    Imagine you had voxel coordinate tracks in ``vs``.  To just fill an array
    with the counts of how many tracks pass through each voxel:

    >>> vox_track0 = np.array([[0, 0, 0], [1.1, 2.2, 3.3], [2.2, 4.4, 6.6]])
    >>> vox_track1 = np.array([[0, 0, 0], [0, 0, 1], [0, 0, 2]])
    >>> vs = (vox_track0, vox_track1)
    >>> vox_dim = (10, 20, 30) # original voxel array size
    >>> tcs = track_counts(vs, vox_dim, (1, 1, 1), False)
    >>> tcs.shape
    (10, 20, 30)
    >>> tcs[0, 0, 0:4]
    array([2, 1, 1, 0])
    >>> tcs[1, 2, 3], tcs[2, 4, 7]
    (1, 1)

    You can also use the routine to count into larger-than-voxel boxes.  To do
    this, increase the voxel size and decrease the ``vox_dim`` accordingly:

    >>> tcs=track_counts(vs, (10/2., 20/2., 30/2.), (2,2,2), False)
    >>> tcs.shape
    (5, 10, 15)
    >>> tcs[1,1,2], tcs[1,2,3]
    (1, 1)
    '''
    vol_dims = np.asarray(vol_dims).astype(np.int)
    vox_sizes = np.asarray(vox_sizes).astype(np.double)
    n_voxels = np.prod(vol_dims)
    # output track counts array, flattened
    cdef cnp.ndarray[cnp.int_t, ndim=1] tcs = \
        np.zeros((n_voxels,), dtype=np.int)
    # pointer to output track indices
    cdef cnp.npy_intp i
    if return_elements:
        el_inds = {}
    # cython numpy pointer to individual track array
    cdef cnp.ndarray[cnp.float_t, ndim=2] t
    # cython numpy pointer to point in track array
    cdef cnp.ndarray[cnp.float_t, ndim=1] in_pt
    # processed point
    cdef int out_pt[3]
    # various temporary loop and working variables
    cdef int tno, pno, cno
    cdef cnp.npy_intp el_no, v
    # fill native C arrays from inputs
    cdef int vd[3]
    cdef double vxs[3]
    for cno in range(3):
        vd[cno] = vol_dims[cno]
        vxs[cno] = vox_sizes[cno]
    # return_elements to C native
    cdef int ret_elf = <int>return_elements
    # x slice size (C array ordering)
    cdef cnp.npy_intp yz = vd[1] * vd[2]
    for tno in range(len(tracks)):
        t = tracks[tno].astype(np.float)
        # set to find unique voxel points in track
        in_inds = set()
        # the loop below is time-critical
        for pno in range(t.shape[0]):
            in_pt = t[pno]
            # Round to voxel coordinates, and set coordinates outside
            # volume to volume edges
            for cno in range(3):
                v = <int>floor(in_pt[cno] / vxs[cno] + 0.5)
                if v < 0:
                    v = 0
                elif v >= vd[cno]:
                    v = vd[cno]-1 # last index for this dimension
                out_pt[cno] = v
            # calculate element number in flattened tcs array
            el_no = out_pt[0] * yz + out_pt[1] * vd[2] + out_pt[2]
            # discard duplicates
            if el_no in in_inds:
                continue
            in_inds.add(el_no)
            # set elements into object array
            if ret_elf:
                key = (out_pt[0], out_pt[1], out_pt[2])
                val = tno
                if tcs[el_no]:
                    el_inds[key].append(val)
                else:
                    el_inds[key] = [val]
            # set value into counts
            tcs[el_no] += 1
    if ret_elf:
        return tcs.reshape(vol_dims), el_inds
    return tcs.reshape(vol_dims)<|MERGE_RESOLUTION|>--- conflicted
+++ resolved
@@ -5,14 +5,10 @@
 import cython
 from cython.operator cimport dereference
 
-<<<<<<< HEAD
-from libc.math cimport ceil, fmin, floor, fabs, sqrt
-from libcpp.vector cimport vector
-=======
 cdef extern from "dpy_math.h" nogil:
     double fmin(double x, double y)
 from libc.math cimport ceil, floor, fabs, sqrt
->>>>>>> e87b327d
+from libcpp.vector cimport vector
 
 import numpy as np
 cimport numpy as cnp
