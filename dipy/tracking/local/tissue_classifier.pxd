--- conflicted
+++ resolved
@@ -1,4 +1,3 @@
-
 
 cdef enum TissueClass:
     PYERROR = -2
@@ -28,26 +27,24 @@
         double[:, :, :] metric_map
     pass
 
-<<<<<<< HEAD
 
-cdef class ActTissueClassifier(TissueClassifier):
-    cdef:
-        double[:, :, :] include_map, exclude_map
-=======
 cdef class ConstrainedTissueClassifier(TissueClassifier):
     cdef:
         double[:, :, :] include_map, exclude_map
     cpdef double get_exclude(self, double[::1] point)
+    cdef double get_exclude_c(self, double* point)
     cpdef double get_include(self, double[::1] point)
+    cdef double get_include_c(self, double* point)
     pass
+
 
 cdef class ActTissueClassifier(ConstrainedTissueClassifier):
     pass
+
 
 cdef class CmcTissueClassifier(ConstrainedTissueClassifier):
     cdef:
         double step_size
         double average_voxel_size
         double correction_factor
-    pass
->>>>>>> 2aafab6d
+    pass