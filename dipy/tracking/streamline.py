--- conflicted
+++ resolved
@@ -1,5 +1,3 @@
-from warnings import warn
-
 import numpy as np
 from nibabel.affines import apply_affine
 from dipy.tracking.streamlinespeed import set_number_of_points
@@ -98,6 +96,7 @@
     new_streamlines : list
         List of the transformed 2D ndarrays of shape[-1]==3
     """
+
     return [apply_affine(mat, s) for s in streamlines]
 
 
@@ -122,31 +121,6 @@
     return [streamlines[i] for i in index]
 
 
-<<<<<<< HEAD
-def get_bounding_box_streamlines(streamlines):
-    """ Returns the axis aligned bounding box (AABB) envlopping `streamlines`.
-
-    Parameters
-    ----------
-    streamlines : list of 2D arrays
-        Each 2D array represents a sequence of 3D points (nb_points, 3).
-
-    Returns
-    -------
-    box_min : ndarray
-        Coordinate of the bounding box corner having the minimum (X, Y, Z).
-    box_max : ndarray
-        Coordinate of the bounding box corner having the maximum (X, Y, Z).
-    """
-    box_min = np.array([np.inf, np.inf, np.inf])
-    box_max = -np.array([np.inf, np.inf, np.inf])
-
-    for s in streamlines:
-        box_min = np.minimum(box_min, np.min(s, axis=0))
-        box_max = np.maximum(box_max, np.max(s, axis=0))
-
-    return box_min, box_max
-=======
 def select_by_rois(streamlines, rois, include, mode=None, affine=None,
                    tol=None):
     """Select streamlines based on logical relations with several regions of
@@ -274,4 +248,27 @@
                                       mode=mode)
         if include & ~exclude:
             yield sl
->>>>>>> 1967cf63
+
+def get_bounding_box_streamlines(streamlines):
+    """ Returns the axis aligned bounding box (AABB) envlopping `streamlines`.
+
+    Parameters
+    ----------
+    streamlines : list of 2D arrays
+        Each 2D array represents a sequence of 3D points (nb_points, 3).
+
+    Returns
+    -------
+    box_min : ndarray
+        Coordinate of the bounding box corner having the minimum (X, Y, Z).
+    box_max : ndarray
+        Coordinate of the bounding box corner having the maximum (X, Y, Z).
+    """
+    box_min = np.array([np.inf, np.inf, np.inf])
+    box_max = -np.array([np.inf, np.inf, np.inf])
+
+    for s in streamlines:
+        box_min = np.minimum(box_min, np.min(s, axis=0))
+        box_max = np.maximum(box_max, np.max(s, axis=0))
+
+    return box_min, box_max