--- conflicted
+++ resolved
@@ -8,15 +8,9 @@
 from dipy.testing.memory import get_type_refcount
 from dipy.testing import assert_arrays_equal
 
-<<<<<<< HEAD
 from dipy.utils.testing import assert_true, assert_equal, assert_almost_equal
 from dipy.utils.testing import (assert_array_equal, assert_array_almost_equal,
                            assert_raises)
-=======
-from nose.tools import assert_true, assert_equal, assert_almost_equal
-from numpy.testing import (assert_array_equal, assert_array_almost_equal,
-                           assert_raises, run_module_suite, assert_allclose)
->>>>>>> 327af13a
 
 from dipy.tracking.streamline import Streamlines
 import dipy.tracking.utils as ut
