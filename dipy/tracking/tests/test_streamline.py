from __future__ import print_function

import numpy as np
from numpy.linalg import norm
import numpy.testing as npt

from nose.tools import assert_true, assert_equal, assert_almost_equal
from numpy.testing import (assert_array_equal, assert_array_almost_equal,
                           assert_raises, run_module_suite)

from dipy.tracking.streamline import (set_number_of_points,
                                      length as ds_length,
                                      relist_streamlines,
                                      unlist_streamlines,
                                      center_streamlines,
                                      transform_streamlines,
                                      select_random_set_of_streamlines,
<<<<<<< HEAD
                                      count,
                                      nbytes)
=======
                                      compress_streamlines,
                                      select_by_rois)
>>>>>>> 97033722


streamline = np.array([[82.20181274,  91.36505890,  43.15737152],
                       [82.38442230,  91.79336548,  43.87036514],
                       [82.48710632,  92.27861023,  44.56298065],
                       [82.53310394,  92.78545380,  45.24635315],
                       [82.53793335,  93.26902008,  45.94785309],
                       [82.48797607,  93.75003815,  46.64939880],
                       [82.35533142,  94.25181580,  47.32533264],
                       [82.15484619,  94.76634216,  47.97451019],
                       [81.90982819,  95.28792572,  48.60244370],
                       [81.63336945,  95.78153229,  49.23971176],
                       [81.35479736,  96.24868011,  49.89558792],
                       [81.08713531,  96.69807434,  50.56812668],
                       [80.81504822,  97.14285278,  51.24193192],
                       [80.52591705,  97.56719971,  51.92168427],
                       [80.26599884,  97.98269653,  52.61848068],
                       [80.04635620,  98.38131714,  53.33855820],
                       [79.84691620,  98.77052307,  54.06955338],
                       [79.57667542,  99.13599396,  54.78985596],
                       [79.23351288,  99.43207550,  55.51065063],
                       [78.84815979,  99.64141846,  56.24016571],
                       [78.47383881,  99.77347565,  56.99299240],
                       [78.12837219,  99.81330872,  57.76969528],
                       [77.80438995,  99.85082245,  58.55574799],
                       [77.49439240,  99.88065338,  59.34777069],
                       [77.21414185,  99.85343933,  60.15090561],
                       [76.96416473,  99.82772827,  60.96406937],
                       [76.74712372,  99.80519104,  61.78676605],
                       [76.52263641,  99.79122162,  62.60765076],
                       [76.03757477, 100.08692169,  63.24152374],
                       [75.44867706, 100.35265350,  63.79513168],
                       [74.78033447, 100.57255554,  64.27278900],
                       [74.11605835, 100.77330780,  64.76428986],
                       [73.51222992, 100.98779297,  65.32373047],
                       [72.97387695, 101.23387146,  65.93502045],
                       [72.47355652, 101.49151611,  66.57343292],
                       [71.99834442, 101.72480774,  67.23979950],
                       [71.56909180, 101.98665619,  67.92664337],
                       [71.18083191, 102.29483795,  68.61888123],
                       [70.81879425, 102.63343048,  69.31127167],
                       [70.47422791, 102.98672485,  70.00532532],
                       [70.10092926, 103.28502655,  70.70999908],
                       [69.69512177, 103.51667023,  71.42147064],
                       [69.27423096, 103.71351624,  72.13452911],
                       [68.91260529, 103.81676483,  72.89796448],
                       [68.60788727, 103.81982422,  73.69258118],
                       [68.34162903, 103.76619720,  74.49915314],
                       [68.08542633, 103.70635223,  75.30856323],
                       [67.83590698, 103.60187531,  76.11553955],
                       [67.56822968, 103.44821930,  76.90870667],
                       [67.28399658, 103.25878906,  77.68825531],
                       [67.00117493, 103.03740692,  78.45989227],
                       [66.72718048, 102.80329895,  79.23099518],
                       [66.46197510, 102.54130554,  79.99622345],
                       [66.20803833, 102.22305298,  80.74387360],
                       [65.96872711, 101.88980865,  81.48987579],
                       [65.72864532, 101.59316254,  82.25085449],
                       [65.47808075, 101.33383942,  83.02194214],
                       [65.21841431, 101.11295319,  83.80186462],
                       [64.95678711, 100.94080353,  84.59326935],
                       [64.71759033, 100.82022095,  85.40114594],
                       [64.48053741, 100.73490143,  86.21411896],
                       [64.24304199, 100.65074158,  87.02709198],
                       [64.01773834, 100.55318451,  87.84204865],
                       [63.83801651, 100.41996765,  88.66333008],
                       [63.70982361, 100.25119019,  89.48779297],
                       [63.60707855, 100.06730652,  90.31262207],
                       [63.46164322,  99.91001892,  91.13648224],
                       [63.26287842,  99.78648376,  91.95485687],
                       [63.03713226,  99.68377686,  92.76905823],
                       [62.81192398,  99.56619263,  93.58140564],
                       [62.57145309,  99.42708588,  94.38592529],
                       [62.32259369,  99.25592804,  95.18167114],
                       [62.07497787,  99.05770111,  95.97154236],
                       [61.82253647,  98.83877563,  96.75438690],
                       [61.59536743,  98.59293365,  97.53706360],
                       [61.46530151,  98.30503845,  98.32772827],
                       [61.39904785,  97.97928619,  99.11172485],
                       [61.33279419,  97.65353394,  99.89572906],
                       [61.26067352,  97.30914307, 100.67123413],
                       [61.19459534,  96.96743011, 101.44847107],
                       [61.19580460,  96.63417053, 102.23215485],
                       [61.26572037,  96.29887390, 103.01185608],
                       [61.39840698,  95.96297455, 103.78307343],
                       [61.57207870,  95.64262390, 104.55268097],
                       [61.78163528,  95.35540771, 105.32629395],
                       [62.06700134,  95.09746552, 106.08564758],
                       [62.39427185,  94.85724640, 106.83369446],
                       [62.74076462,  94.62278748, 107.57482147],
                       [63.11461639,  94.40107727, 108.30641937],
                       [63.53397751,  94.20418549, 109.02002716],
                       [64.00019836,  94.03809357, 109.71183777],
                       [64.43580627,  93.87523651, 110.42416382],
                       [64.84857941,  93.69993591, 111.14715576],
                       [65.26740265,  93.51858521, 111.86515808],
                       [65.69511414,  93.36718750, 112.58474731],
                       [66.10470581,  93.22719574, 113.31711578],
                       [66.45891571,  93.06028748, 114.07256317],
                       [66.78582001,  92.90560913, 114.84281921],
                       [67.11138916,  92.79004669, 115.62040710],
                       [67.44729614,  92.75711823, 116.40135193],
                       [67.75688171,  92.98265076, 117.16111755],
                       [68.02041626,  93.28012848, 117.91371155],
                       [68.25725555,  93.53466797, 118.69052124],
                       [68.46047974,  93.63263702, 119.51107788],
                       [68.62039948,  93.62007141, 120.34690094],
                       [68.76782227,  93.56475067, 121.18331909],
                       [68.90222168,  93.46326447, 122.01765442],
                       [68.99872589,  93.30039978, 122.84759521],
                       [69.04119873,  93.05428314, 123.66156769],
                       [69.05086517,  92.74394989, 124.45450592],
                       [69.02742004,  92.40427399, 125.23509979],
                       [68.95466614,  92.09059143, 126.02339935],
                       [68.84975433,  91.79674530, 126.81564331],
                       [68.72673798,  91.53726196, 127.61715698],
                       [68.60685730,  91.30300140, 128.42681885],
                       [68.50636292,  91.12481689, 129.25317383],
                       [68.39311218,  91.01572418, 130.08976746],
                       [68.25946808,  90.94654083, 130.92756653]],
                      dtype=np.float32)

streamline_64bit = streamline.astype(np.float64)

streamlines = [streamline[[0, 10]], streamline,
               streamline[::2], streamline[::3],
               streamline[::5], streamline[::6]]
streamlines_64bit = [streamline_64bit[[0, 10]], streamline_64bit,
                     streamline_64bit[::2], streamline_64bit[::3],
                     streamline_64bit[::4], streamline_64bit[::5]]

heterogeneous_streamlines = [streamline_64bit,
                             streamline_64bit.reshape((-1, 6)),
                             streamline_64bit.reshape((-1, 2))]


def length_python(xyz, along=False):
    xyz = np.asarray(xyz, dtype=np.float64)
    if xyz.shape[0] < 2:
        if along:
            return np.array([0])
        return 0
    dists = np.sqrt((np.diff(xyz, axis=0)**2).sum(axis=1))
    if along:
        return np.cumsum(dists)
    return np.sum(dists)


def set_number_of_points_python(xyz, n_pols=3):
    def _extrap(xyz, cumlen, distance):
        ''' Helper function for extrapolate '''
        ind = np.where((cumlen-distance) > 0)[0][0]
        len0 = cumlen[ind-1]
        len1 = cumlen[ind]
        Ds = distance-len0
        Lambda = Ds/(len1-len0)
        return Lambda*xyz[ind] + (1-Lambda)*xyz[ind-1]

    cumlen = np.zeros(xyz.shape[0])
    cumlen[1:] = length_python(xyz, along=True)
    step = cumlen[-1] / (n_pols-1)

    ar = np.arange(0, cumlen[-1], step)
    if np.abs(ar[-1] - cumlen[-1]) < np.finfo('f4').eps:
        ar = ar[:-1]

    xyz2 = [_extrap(xyz, cumlen, distance) for distance in ar]
    return np.vstack((np.array(xyz2), xyz[-1]))


def test_set_number_of_points():
    # Test resampling of only one streamline
    nb_points = 12
    modified_streamline_cython = set_number_of_points(
        streamline, nb_points)
    modified_streamline_python = set_number_of_points_python(
        streamline, nb_points)
    assert_equal(len(modified_streamline_cython), nb_points)
    # Using a 5 digits precision because of streamline is in float32.
    assert_array_almost_equal(modified_streamline_cython,
                              modified_streamline_python, 5)

    modified_streamline_cython = set_number_of_points(
        streamline_64bit, nb_points)
    modified_streamline_python = set_number_of_points_python(
        streamline_64bit, nb_points)
    assert_equal(len(modified_streamline_cython), nb_points)
    assert_array_almost_equal(modified_streamline_cython,
                              modified_streamline_python)

    res = []
    simple_streamline = np.array([[0, 0, 0], [1, 1, 1], [2, 2, 2]], 'f4')
    for nb_points in range(2, 200):
        modified_streamline_cython = set_number_of_points(
            simple_streamline, nb_points)
        res.append(nb_points - len(modified_streamline_cython))
    assert_equal(np.sum(res), 0)

    # Test resampling of multiple streamlines of different nb_points
    nb_points = 12
    modified_streamlines_cython = set_number_of_points(
        streamlines, nb_points)

    for i, s in enumerate(streamlines):
        modified_streamline_python = set_number_of_points_python(s, nb_points)
        # Using a 5 digits precision because of streamline is in float32.
        assert_array_almost_equal(modified_streamlines_cython[i],
                                  modified_streamline_python, 5)

    modified_streamlines_cython = set_number_of_points(
        streamlines_64bit, nb_points)

    for i, s in enumerate(streamlines_64bit):
        modified_streamline_python = set_number_of_points_python(s, nb_points)
        assert_array_almost_equal(modified_streamlines_cython[i],
                                  modified_streamline_python)

    # Test streamlines with mixed dtype
    streamlines_mixed_dtype = [streamline,
                               streamline.astype(np.float64),
                               streamline.astype(np.int32),
                               streamline.astype(np.int64)]
    nb_points_mixed_dtype = [len(s) for s in set_number_of_points(
        streamlines_mixed_dtype, nb_points)]
    assert_array_equal(nb_points_mixed_dtype,
                       [nb_points] * len(streamlines_mixed_dtype))

    # Test streamlines with different shape
    modified_streamlines_cython = set_number_of_points(
        heterogeneous_streamlines, nb_points)

    for i, s in enumerate(heterogeneous_streamlines):
        modified_streamline_python = set_number_of_points_python(s, nb_points)
        assert_array_almost_equal(modified_streamlines_cython[i],
                                  modified_streamline_python)

    # Test streamline with integer dtype
    modified_streamline = set_number_of_points(streamline.astype(np.int32))
    assert_true(modified_streamline.dtype == np.float32)
    modified_streamline = set_number_of_points(streamline.astype(np.int64))
    assert_true(modified_streamline.dtype == np.float64)

    # Test empty list
    assert_equal(set_number_of_points([]), [])

    # Test streamline having only one point
    assert_raises(ValueError, set_number_of_points, np.array([[1, 2, 3]]))

    # We do not support list of lists, it should be numpy ndarray.
    streamline_unsupported = [[1, 2, 3], [4, 5, 5], [2, 1, 3], [4, 2, 1]]
    assert_raises(AttributeError, set_number_of_points, streamline_unsupported)

    # Test setting number of points of a numpy with flag WRITABLE=False
    streamline_readonly = streamline.copy()
    streamline_readonly.setflags(write=False)
    assert_equal(len(set_number_of_points(streamline_readonly, nb_points=42)),
                 42)

    # Test setting computing length of a numpy with flag WRITABLE=False
    streamlines_readonly = []
    for s in streamlines:
        streamlines_readonly.append(s.copy())
        streamlines_readonly[-1].setflags(write=False)

    assert_equal(len(set_number_of_points(streamlines_readonly, nb_points=42)),
                 len(streamlines_readonly))

    streamlines_readonly = []
    for s in streamlines_64bit:
        streamlines_readonly.append(s.copy())
        streamlines_readonly[-1].setflags(write=False)

    assert_equal(len(set_number_of_points(streamlines_readonly, nb_points=42)),
                 len(streamlines_readonly))


def test_length():
    # Test length of only one streamline
    length_streamline_cython = ds_length(streamline)
    length_streamline_python = length_python(streamline)
    assert_almost_equal(length_streamline_cython, length_streamline_python)

    length_streamline_cython = ds_length(streamline_64bit)
    length_streamline_python = length_python(streamline_64bit)
    assert_almost_equal(length_streamline_cython, length_streamline_python)

    # Test computing length of multiple streamlines of different nb_points
    length_streamlines_cython = ds_length(streamlines)

    for i, s in enumerate(streamlines):
        length_streamline_python = length_python(s)
        assert_array_almost_equal(length_streamlines_cython[i],
                                  length_streamline_python)

    length_streamlines_cython = ds_length(streamlines_64bit)

    for i, s in enumerate(streamlines_64bit):
        length_streamline_python = length_python(s)
        assert_array_almost_equal(length_streamlines_cython[i],
                                  length_streamline_python)

    # Test streamlines having mixed dtype
    streamlines_mixed_dtype = [streamline,
                               streamline.astype(np.float64),
                               streamline.astype(np.int32),
                               streamline.astype(np.int64)]
    lengths_mixed_dtype = [ds_length(s)
                           for s in streamlines_mixed_dtype]
    assert_array_equal(ds_length(streamlines_mixed_dtype),
                       lengths_mixed_dtype)

    # Test streamlines with different shape
    length_streamlines_cython = ds_length(
        heterogeneous_streamlines)

    for i, s in enumerate(heterogeneous_streamlines):
        length_streamline_python = length_python(s)
        assert_array_almost_equal(length_streamlines_cython[i],
                                  length_streamline_python)

    # Test streamline having integer dtype
    length_streamline = ds_length(streamline.astype('int'))
    assert_true(length_streamline.dtype == np.float64)

    # Test empty list
    assert_equal(ds_length([]), 0.0)

    # Test streamline having only one point
    assert_equal(ds_length(np.array([[1, 2, 3]])), 0.0)

    # We do not support list of lists, it should be numpy ndarray.
    streamline_unsupported = [[1, 2, 3], [4, 5, 5], [2, 1, 3], [4, 2, 1]]
    assert_raises(AttributeError, ds_length,
                  streamline_unsupported)

    # Test setting computing length of a numpy with flag WRITABLE=False
    streamlines_readonly = []
    for s in streamlines:
        streamlines_readonly.append(s.copy())
        streamlines_readonly[-1].setflags(write=False)

    assert_array_almost_equal(ds_length(streamlines_readonly),
                              [length_python(s) for s in streamlines_readonly])
    streamlines_readonly = []
    for s in streamlines_64bit:
        streamlines_readonly.append(s.copy())
        streamlines_readonly[-1].setflags(write=False)

    assert_array_almost_equal(ds_length(streamlines_readonly),
                              [length_python(s) for s in streamlines_readonly])


def test_unlist_relist_streamlines():
    streamlines = [np.random.rand(10, 3),
                   np.random.rand(20, 3),
                   np.random.rand(5, 3)]
    points, offsets = unlist_streamlines(streamlines)
    assert_equal(offsets.dtype, np.dtype('i8'))
    assert_equal(points.shape, (35, 3))
    assert_equal(len(offsets), len(streamlines))

    streamlines2 = relist_streamlines(points, offsets)
    assert_equal(len(streamlines), len(streamlines2))
    for i in range(len(streamlines)):
        assert_array_equal(streamlines[i], streamlines2[i])


def test_center_and_transform():
    A = np.array([[1, 2, 3], [1, 2, 3.]])
    streamlines = [A for i in range(10)]
    streamlines2, center = center_streamlines(streamlines)
    B = np.zeros((2, 3))
    assert_array_equal(streamlines2[0], B)
    assert_array_equal(center, A[0])

    affine = np.eye(4)
    affine[0, 0] = 2
    affine[:3, -1] = - np.array([2, 1, 1]) * center
    streamlines3 = transform_streamlines(streamlines, affine)
    assert_array_equal(streamlines3[0], B)


def test_select_random_streamlines():
    streamlines = [np.random.rand(10, 3),
                   np.random.rand(20, 3),
                   np.random.rand(5, 3)]
    new_streamlines = select_random_set_of_streamlines(streamlines, 2)
    assert_equal(len(new_streamlines), 2)

    new_streamlines = select_random_set_of_streamlines(streamlines, 4)
    assert_equal(len(new_streamlines), 3)


<<<<<<< HEAD
def test_size_and_nbytes():

    streamlines = []
    assert_equal(count(streamlines), 0)
    assert_equal(nbytes(streamlines), 0)

    A = np.array([[1, 2, 3], [1, 2, 3]], dtype=np.float64)
    streamlines = [A for i in range(10)]
    assert_equal(count(streamlines), 10)
    assert_equal(nbytes(streamlines), (10 * 6 * 8) / 1024. ** 2)
=======
def compress_streamlines_python(streamline, tol_error=0.01,
                                max_segment_length=10):
    """
    Python version of the FiberCompression found on
    https://github.com/scilus/FiberCompression.
    """
    if streamline.shape[0] <= 2:
        return streamline.copy()

    # Euclidean distance
    def segment_length(prev, next):
        return np.sqrt(((prev-next)**2).sum())

    # Projection of a 3D point on a 3D line, minimal distance
    def dist_to_line(prev, next, curr):
        return norm(np.cross(next-prev, curr-next)) / norm(next-prev)

    nb_points = 0
    compressed_streamline = np.zeros_like(streamline)

    # Copy first point since it is always kept.
    compressed_streamline[0, :] = streamline[0, :]
    nb_points += 1
    prev = streamline[0]
    prev_id = 0

    for next_id, next in enumerate(streamline[2:], start=2):
        # Euclidean distance between last added point and current point.
        if segment_length(prev, next) > max_segment_length:
            compressed_streamline[nb_points, :] = streamline[next_id-1, :]
            nb_points += 1
            prev = streamline[next_id-1]
            prev_id = next_id-1
            continue

        # Check that each point is not offset by more than `tol_error` mm.
        for o, curr in enumerate(streamline[prev_id+1:next_id],
                                 start=prev_id+1):
            dist = dist_to_line(prev, next, curr)

            if np.isnan(dist) or dist > tol_error:
                compressed_streamline[nb_points, :] = streamline[next_id-1, :]
                nb_points += 1
                prev = streamline[next_id-1]
                prev_id = next_id-1
                break

    # Copy last point since it is always kept.
    compressed_streamline[nb_points, :] = streamline[-1, :]
    nb_points += 1

    # Make sure the array have the correct size
    return compressed_streamline[:nb_points]


def test_compress_streamlines():
    for compress_func in [compress_streamlines_python, compress_streamlines]:
        # Small streamlines (less than two points) are uncompressable.
        for small_streamline in [np.array([[]]),
                                 np.array([[1, 1, 1]]),
                                 np.array([[1, 1, 1], [2, 2, 2]])]:
            c_streamline = compress_func(small_streamline)
            assert_equal(len(c_streamline), len(small_streamline))
            assert_array_equal(c_streamline, small_streamline)

        # Compressing a straight streamline that is less than 10mm long
        # should output a two points streamline.
        linear_streamline = np.linspace(0, 5, 100*3).reshape((100, 3))
        c_streamline = compress_func(linear_streamline)
        assert_equal(len(c_streamline), 2)
        assert_array_equal(c_streamline, [linear_streamline[0],
                                          linear_streamline[-1]])

        # The distance of consecutive points must be less or equal than some
        # value.
        max_segment_length = 10
        linear_streamline = np.linspace(0, 100, 100*3).reshape((100, 3))
        linear_streamline[:, 1:] = 0.
        c_streamline = compress_func(linear_streamline,
                                     max_segment_length=max_segment_length)
        segments_length = np.sqrt((np.diff(c_streamline,
                                           axis=0)**2).sum(axis=1))
        assert_true(np.all(segments_length <= max_segment_length))
        assert_equal(len(c_streamline), 12)
        assert_array_equal(c_streamline, linear_streamline[::9])

        # A small `max_segment_length` should keep all points.
        c_streamline = compress_func(linear_streamline,
                                     max_segment_length=0.01)
        assert_array_equal(c_streamline, linear_streamline)

        # Test we can set `max_segment_length` to infinity
        # (like the C++ version)
        compress_func(streamline, max_segment_length=np.inf)

        # Uncompressable streamline when `tol_error` == 1.
        simple_streamline = np.array([[0, 0, 0],
                                      [1, 1, 0],
                                      [1.5, np.inf, 0],
                                      [2, 2, 0],
                                      [2.5, 20, 0],
                                      [3, 3, 0]])

        # Because of np.inf, compressing that streamline causes a warning.
        with np.errstate(invalid='ignore'):
            c_streamline = compress_func(simple_streamline, tol_error=1)
            assert_array_equal(c_streamline, simple_streamline)

    # Create a special streamline where every other point is increasingly
    # farther from a straigth line formed by the streamline endpoints.
    tol_errors = np.linspace(0, 10, 21)
    orthogonal_line = np.array([[-np.sqrt(2)/2, np.sqrt(2)/2, 0]],
                               dtype=np.float32)
    special_streamline = np.array([range(len(tol_errors)*2+1)] * 3,
                                  dtype=np.float32).T
    special_streamline[1::2] += orthogonal_line * tol_errors[:, None]

    # # Uncomment to see the streamline.
    # import pylab as plt
    # plt.plot(special_streamline[:, 0], special_streamline[:, 1], '.-')
    # plt.axis('equal'); plt.show()

    # Test different values for `tol_error`.
    for i, tol_error in enumerate(tol_errors):
        cspecial_streamline = compress_streamlines(special_streamline,
                                                   tol_error=tol_error+1e-4,
                                                   max_segment_length=np.inf)

        # First and last points should always be the same as the original ones.
        assert_array_equal(cspecial_streamline[0], special_streamline[0])
        assert_array_equal(cspecial_streamline[-1], special_streamline[-1])

        assert_equal(len(cspecial_streamline),
                     len(special_streamline)-((i*2)+1))

        # Make sure Cython and Python versions are the same.
        cstreamline_python = compress_streamlines_python(
                                            special_streamline,
                                            tol_error=tol_error+1e-4,
                                            max_segment_length=np.inf)
        assert_equal(len(cspecial_streamline), len(cstreamline_python))
        assert_array_almost_equal(cspecial_streamline, cstreamline_python)


def test_select_by_rois():
    streamlines = [np.array([[0, 0., 0.9],
                             [1.9, 0., 0.]]),
                   np.array([[0.1, 0., 0],
                             [0, 1., 1.],
                             [0, 2., 2.]]),
                   np.array([[2, 2, 2],
                             [3, 3, 3]])]

    # Make two ROIs:
    mask1 = np.zeros((4, 4, 4), dtype=bool)
    mask2 = np.zeros_like(mask1)
    mask1[0, 0, 0] = True
    mask2[1, 0, 0] = True

    selection = select_by_rois(streamlines, [mask1], [True],
                               tol=1)

    npt.assert_array_equal(list(selection), [streamlines[0],
                           streamlines[1]])

    selection = select_by_rois(streamlines, [mask1, mask2], [True, True],
                               tol=1)

    npt.assert_array_equal(list(selection), [streamlines[0],
                           streamlines[1]])

    selection = select_by_rois(streamlines, [mask1, mask2], [True, False])

    npt.assert_array_equal(list(selection), [streamlines[1]])

    # Setting tolerance too low gets overridden:
    selection = select_by_rois(streamlines, [mask1, mask2], [True, False],
                               tol=0.1)
    npt.assert_array_equal(list(selection), [streamlines[1]])

    selection = select_by_rois(streamlines, [mask1, mask2], [True, True],
                               tol=0.87)

    npt.assert_array_equal(list(selection), [streamlines[1]])

    mask3 = np.zeros_like(mask1)
    mask3[0, 2, 2] = 1
    selection = select_by_rois(streamlines, [mask1, mask2, mask3],
                               [True, True, False], tol=1.0)

    npt.assert_array_equal(list(selection), [streamlines[0]])

    # Select using only one ROI
    selection = select_by_rois(streamlines, [mask1], [True], tol=0.87)
    npt.assert_array_equal(list(selection), [streamlines[1]])

    selection = select_by_rois(streamlines, [mask1], [True], tol=1.0)
    npt.assert_array_equal(list(selection), [streamlines[0],
                           streamlines[1]])

    # Use different modes:
    selection = select_by_rois(streamlines, [mask1, mask2, mask3],
                               [True, True, False],
                               mode="all",
                               tol=1.0)
    npt.assert_array_equal(list(selection), [streamlines[0]])

    selection = select_by_rois(streamlines, [mask1, mask2, mask3],
                               [True, True, False],
                               mode="either_end",
                               tol=1.0)
    npt.assert_array_equal(list(selection), [streamlines[0]])

    selection = select_by_rois(streamlines, [mask1, mask2, mask3],
                               [True, True, False],
                               mode="both_end",
                               tol=1.0)
    npt.assert_array_equal(list(selection), [streamlines[0]])

    mask2[0, 2, 2] = True
    selection = select_by_rois(streamlines, [mask1, mask2, mask3],
                               [True, True, False],
                               mode="both_end",
                               tol=1.0)

    npt.assert_array_equal(list(selection), [streamlines[0],
                                             streamlines[1]])

    # Test with generator input:
    def generate_sl(streamlines):
        for sl in streamlines:
            yield sl

    selection = select_by_rois(generate_sl(streamlines), [mask1], [True],
                               tol=1.0)
    npt.assert_array_equal(list(selection), [streamlines[0],
                           streamlines[1]])

>>>>>>> 97033722

if __name__ == '__main__':
    run_module_suite()<|MERGE_RESOLUTION|>--- conflicted
+++ resolved
@@ -15,13 +15,10 @@
                                       center_streamlines,
                                       transform_streamlines,
                                       select_random_set_of_streamlines,
-<<<<<<< HEAD
                                       count,
-                                      nbytes)
-=======
+                                      nbytes,
                                       compress_streamlines,
                                       select_by_rois)
->>>>>>> 97033722
 
 
 streamline = np.array([[82.20181274,  91.36505890,  43.15737152],
@@ -415,7 +412,6 @@
     assert_equal(len(new_streamlines), 3)
 
 
-<<<<<<< HEAD
 def test_size_and_nbytes():
 
     streamlines = []
@@ -426,7 +422,8 @@
     streamlines = [A for i in range(10)]
     assert_equal(count(streamlines), 10)
     assert_equal(nbytes(streamlines), (10 * 6 * 8) / 1024. ** 2)
-=======
+
+
 def compress_streamlines_python(streamline, tol_error=0.01,
                                 max_segment_length=10):
     """
@@ -665,7 +662,6 @@
     npt.assert_array_equal(list(selection), [streamlines[0],
                            streamlines[1]])
 
->>>>>>> 97033722
 
 if __name__ == '__main__':
     run_module_suite()