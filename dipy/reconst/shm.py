""" Tools for using spherical harmonic models to fit diffusion data

References
----------
Aganj, I., et al. 2009. ODF Reconstruction in Q-Ball Imaging With Solid
    Angle Consideration.
Descoteaux, M., et al. 2007. Regularized, fast, and robust analytical
    Q-ball imaging.
Tristan-Vega, A., et al. 2010. A new methodology for estimation of fiber
    populations in white matter of the brain with Funk-Radon transform.
Tristan-Vega, A., et al. 2009. Estimation of fiber orientation probability
    density functions in high angular resolution diffusion imaging.


Note about the Transpose:
In the literature the matrix representation of these methods is often written
as Y = Bx where B is some design matrix and Y and x are column vectors. In our
case the input data, a dwi stored as a nifti file for example, is stored as row
vectors (ndarrays) of the form (x, y, z, n), where n is the number of diffusion
directions. We could transpose and reshape the data to be (n, x*y*z), so that
we could directly plug it into the above equation. However, I have chosen to
keep the data as is and implement the relevant equations rewritten in the
following form: Y.T = x.T B.T, or in python syntax data = np.dot(sh_coef, B.T)
where data is Y.T and sh_coef is x.T.
"""

import numpy as np
from numpy import concatenate, diag, diff, empty, eye, sqrt, unique, dot
from numpy.linalg import pinv, svd
from numpy.random import randint
import warnings

from dipy.reconst.odf import OdfModel, OdfFit
from dipy.core.geometry import cart2sphere
from dipy.core.onetime import auto_attr
from dipy.reconst.cache import Cache

from distutils.version import LooseVersion
import scipy
from scipy.special import lpn, lpmv, gammaln, factorial

if LooseVersion(scipy.version.short_version) >= LooseVersion('0.15.0'):
    SCIPY_15_PLUS = True
    import scipy.special as sps
else:
    SCIPY_15_PLUS = False


def _copydoc(obj):
    def bandit(f):
        f.__doc__ = obj.__doc__
        return f
    return bandit


def forward_sdeconv_mat(r_rh, n):
    """ Build forward spherical deconvolution matrix

    Parameters
    ----------
    r_rh : ndarray
        Rotational harmonics coefficients for the single fiber response
        function. Each element `rh[i]` is associated with spherical harmonics
        of degree `2*i`.
    n : ndarray
        The degree of spherical harmonic function associated with each row of
        the deconvolution matrix. Only even degrees are allowed

    Returns
    -------
    R : ndarray (N, N)
        Deconvolution matrix with shape (N, N)

    """

    if np.any(n % 2):
        raise ValueError("n has odd degrees, expecting only even degrees")
    return np.diag(r_rh[n // 2])


def sh_to_rh(r_sh, m, n):
    """ Spherical harmonics (SH) to rotational harmonics (RH)

    Calculate the rotational harmonic decomposition up to
    harmonic order `m`, degree `n` for an axially and antipodally
    symmetric function. Note that all ``m != 0`` coefficients
    will be ignored as axial symmetry is assumed. Hence, there
    will be ``(sh_order/2 + 1)`` non-zero coefficients.

    Parameters
    ----------
    r_sh : ndarray (N,)
        ndarray of SH coefficients for the single fiber response function.
        These coefficients must correspond to the real spherical harmonic
        functions produced by `shm.real_sph_harm`.
    m : ndarray (N,)
        The order of the spherical harmonic function associated with each
        coefficient.
    n : ndarray (N,)
        The degree of the spherical harmonic function associated with each
        coefficient.

    Returns
    -------
    r_rh : ndarray (``(sh_order + 1)*(sh_order + 2)/2``,)
        Rotational harmonics coefficients representing the input `r_sh`

    See Also
    --------
    shm.real_sph_harm, shm.real_sym_sh_basis

    References
    ----------
    .. [1] Tournier, J.D., et al. NeuroImage 2007. Robust determination of the
        fibre orientation distribution in diffusion MRI: Non-negativity
        constrained super-resolved spherical deconvolution

    """
    mask = m == 0
    # The delta function at theta = phi = 0 is known to have zero coefficients
    # where m != 0, therefore we need only compute the coefficients at m=0.
    dirac_sh = gen_dirac(0, n[mask], 0, 0)
    r_rh = r_sh[mask] / dirac_sh
    return r_rh


def gen_dirac(m, n, theta, phi):
    """ Generate Dirac delta function orientated in (theta, phi) on the sphere

    The spherical harmonics (SH) representation of this Dirac is returned as
    coefficients to spherical harmonic functions produced by
    `shm.real_sph_harm`.

    Parameters
    ----------
    m : ndarray (N,)
        The order of the spherical harmonic function associated with each
        coefficient.
    n : ndarray (N,)
        The degree of the spherical harmonic function associated with each
        coefficient.
    theta : float [0, 2*pi]
        The azimuthal (longitudinal) coordinate.
    phi : float [0, pi]
        The polar (colatitudinal) coordinate.

    See Also
    --------
    shm.real_sph_harm, shm.real_sym_sh_basis

    Returns
    -------
    dirac : ndarray
        SH coefficients representing the Dirac function. The shape of this is
        `(m + 2) * (m + 1) / 2`.

    """
    return real_sph_harm(m, n, theta, phi)


def spherical_harmonics(m, n, theta, phi):
    x = np.cos(phi)
    val = lpmv(m, n, x).astype(complex)
    val *= np.sqrt((2 * n + 1) / 4.0 / np.pi)
    val *= np.exp(0.5 * (gammaln(n - m + 1) - gammaln(n + m + 1)))
    val = val * np.exp(1j * m * theta)
    return val

if SCIPY_15_PLUS:
    def spherical_harmonics(m, n, theta, phi):
        return sps.sph_harm(m, n, theta, phi, dtype=complex)

spherical_harmonics.__doc__ = r""" Compute spherical harmonics

    This may take scalar or array arguments. The inputs will be broadcasted
    against each other.

    Parameters
    ----------
    m : int ``|m| <= n``
        The order of the harmonic.
    n : int ``>= 0``
        The degree of the harmonic.
    theta : float [0, 2*pi]
        The azimuthal (longitudinal) coordinate.
    phi : float [0, pi]
        The polar (colatitudinal) coordinate.

    Returns
    -------
    y_mn : complex float
        The harmonic $Y^m_n$ sampled at `theta` and `phi`.

    Notes
    -----
    This is a faster implementation of scipy.special.sph_harm for
    scipy version < 0.15.0. For scipy 0.15 and onwards, we use the scipy
    implementation of the function
    """


def real_sph_harm(m, n, theta, phi):
    r""" Compute real spherical harmonics.

    Where the real harmonic $Y^m_n$ is defined to be:

        Imag($Y^m_n$) * sqrt(2)     if m > 0
        $Y^0_n$                     if m = 0
        Real($Y^|m|_n$) * sqrt(2)   if m < 0

    This may take scalar or array arguments. The inputs will be broadcasted
    against each other.

    Parameters
    ----------
    m : int ``|m| <= n``
        The order of the harmonic.
    n : int ``>= 0``
        The degree of the harmonic.
    theta : float [0, 2*pi]
        The azimuthal (longitudinal) coordinate.
    phi : float [0, pi]
        The polar (colatitudinal) coordinate.

    Returns
    --------
    y_mn : real float
        The real harmonic $Y^m_n$ sampled at `theta` and `phi`.

    See Also
    --------
    scipy.special.sph_harm
    """
    # dipy uses a convention for theta and phi that is reversed with respect to
    # function signature of scipy.special.sph_harm
    sh = spherical_harmonics(np.abs(m), n, phi, theta)

    real_sh = np.where(m > 0, sh.imag, sh.real)
    real_sh *= np.where(m == 0, 1., np.sqrt(2))
    return real_sh


def real_sym_sh_brainsuite(sh_order, theta, phi):
    """
    Compute the real spherical harmonics used in BrainSuite [1]

    Parameters
    ----------
    sh_order : int
        The maximum degree of the spherical harmonic basis.
    theta : float [0, 2*pi]
        The azimuthal (longitudinal) coordinate.
    phi : float [0, pi]
        The polar (colatitudinal) coordinate.

    Returns
    -------
    y_mn : real float
        The real harmonic $Y^m_n$ sampled at `theta` and `phi` as
        implemented in BrainSuite.
    m : array
        The order of the harmonics.
    n : array
        The degree of the harmonics.

    References
    ----------
    ..[1] Justin P. Haldar, Richard M. Leahy, "Linear transforms for Fourier
          data on the sphere: Application to high angular resolution diffusion
          MRI of the brain", NeuroImage, 2013.

    """
    def _legendre(n,X) :
        res = []
        for m in range(n+1):
            res.append(lpmv(m,n,X))
        return np.row_stack(res)

    # Original code used matlab conventions: convert dipy to matlab
    theta, phi = phi, theta

    # Adapted from BrainSuite's sph_harm_basis
    ndirs = len(phi)
    nbases = int(1/2*(sh_order+1)*(sh_order+2))
    S = np.zeros((ndirs,nbases))
    S[:,0] = 1/np.sqrt(4*np.pi)
    L = np.zeros(nbases)
    Z = np.zeros(nbases)
    for ell in range(2, sh_order+1,2):
        span = np.arange(ell+1)
        Pell= (np.ones((ndirs,ell+1))*(np.sqrt((2*ell+1) \
               / (4*np.pi)*factorial(ell-span) \
               / factorial(ell+span)))) \
              * _legendre(ell,np.cos(phi)).T \
              * np.exp(np.complex(0,1)*theta*span[:,None]).T
        span2 = np.arange(2,ell+2)
        Pell = np.column_stack([
            np.sqrt(2)*np.real(Pell[:,1:])[:,::-1],
            Pell[:,0],
            np.sqrt(2)*(np.ones(ndirs)[:,None]*(-1)**span2) \
            * np.imag(Pell[:,1:])])
        start_index=int(ell*(ell-1)/2)
        end_index = int((ell+1)*(ell+2)/2)
        S[:,start_index:end_index] = Pell
        L[start_index:end_index] = ell
        Z[start_index:end_index] = np.arange(-ell, ell+1)
    return S, Z, L


def real_sym_sh_mrtrix(sh_order, theta, phi):
    """
    Compute real spherical harmonics as in Tournier 2007 [2]_, where the real
    harmonic $Y^m_n$ is defined to be::

        Real($Y^m_n$)       if m > 0
        $Y^0_n$             if m = 0
        Imag($Y^|m|_n$)     if m < 0

    This may take scalar or array arguments. The inputs will be broadcasted
    against each other.

    Parameters
    -----------
    sh_order : int
        The maximum degree or the spherical harmonic basis.
    theta : float [0, pi]
        The polar (colatitudinal) coordinate.
    phi : float [0, 2*pi]
        The azimuthal (longitudinal) coordinate.

    Returns
    --------
    y_mn : real float
        The real harmonic $Y^m_n$ sampled at `theta` and `phi` as
        implemented in mrtrix. Warning: the basis is Tournier et al.
        2007 [2]_; 2004 [1]_ is slightly different.
    m : array
        The order of the harmonics.
    n : array
        The degree of the harmonics.

    References
    ----------
    .. [1] Tournier J.D., Calamante F., Gadian D.G. and Connelly A.
           Direct estimation of the fibre orientation density function from
           diffusion-weighted MRI data using spherical deconvolution.
           NeuroImage. 2004;23:1176-1185.
    .. [2] Tournier J.D., Calamante F. and Connelly A. Robust determination
           of the fibre orientation distribution in diffusion MRI:
           Non-negativity constrained super-resolved spherical deconvolution.
           NeuroImage. 2007;35(4):1459-1472.

    """
    m, n = sph_harm_ind_list(sh_order)
    phi = np.reshape(phi, [-1, 1])
    theta = np.reshape(theta, [-1, 1])

    m = -m
    real_sh = real_sph_harm(m, n, theta, phi)
    real_sh /= np.where(m == 0, 1., np.sqrt(2))
    return real_sh, m, n


def real_sym_sh_basis(sh_order, theta, phi):
    """Samples a real symmetric spherical harmonic basis at point on the sphere

    Samples the basis functions up to order `sh_order` at points on the sphere
    given by `theta` and `phi`. The basis functions are defined here the same
    way as in Descoteaux et al. 2007 [1]_ where the real harmonic $Y^m_n$ is
    defined to be:

        Imag($Y^m_n$) * sqrt(2)     if m > 0
        $Y^0_n$                     if m = 0
        Real($Y^|m|_n$) * sqrt(2)   if m < 0

    This may take scalar or array arguments. The inputs will be broadcasted
    against each other.

    Parameters
    -----------
    sh_order : int
        even int > 0, max spherical harmonic degree
    theta : float [0, 2*pi]
        The azimuthal (longitudinal) coordinate.
    phi : float [0, pi]
        The polar (colatitudinal) coordinate.

    Returns
    --------
    y_mn : real float
        The real harmonic $Y^m_n$ sampled at `theta` and `phi`
    m : array
        The order of the harmonics.
    n : array
        The degree of the harmonics.

    References
    ----------
    .. [1] Descoteaux, M., Angelino, E., Fitzgibbons, S. and Deriche, R.
           Regularized, Fast, and Robust Analytical Q-ball Imaging.
           Magn. Reson. Med. 2007;58:497-510.

    """
    m, n = sph_harm_ind_list(sh_order)
    phi = np.reshape(phi, [-1, 1])
    theta = np.reshape(theta, [-1, 1])

    real_sh = real_sph_harm(m, n, theta, phi)
    return real_sh, m, n


sph_harm_lookup = {None: real_sym_sh_basis,
                   "mrtrix": real_sym_sh_mrtrix,
                   "fibernav": real_sym_sh_basis,
<<<<<<< HEAD
                   "brainsuite": real_sym_sh_brainsuite}
=======
                   "tournier07": real_sym_sh_mrtrix,
                   "descoteaux07": real_sym_sh_basis}
>>>>>>> c8176ac2


def sph_harm_ind_list(sh_order):
    """
    Returns the degree (n) and order (m) of all the symmetric spherical
    harmonics of degree less then or equal to `sh_order`. The results, `m_list`
    and `n_list` are kx1 arrays, where k depends on sh_order. They can be
    passed to :func:`real_sph_harm`.

    Parameters
    ----------
    sh_order : int
        even int > 0, max degree to return

    Returns
    -------
    m_list : array
        orders of even spherical harmonics
    n_list : array
        degrees of even spherical harmonics

    See also
    --------
    real_sph_harm
    """
    if sh_order % 2 != 0:
        raise ValueError('sh_order must be an even integer >= 0')

    n_range = np.arange(0, sh_order + 1, 2, dtype=int)
    n_list = np.repeat(n_range, n_range * 2 + 1)

    ncoef = int((sh_order + 2) * (sh_order + 1) // 2)
    offset = 0
    m_list = empty(ncoef, 'int')
    for ii in n_range:
        m_list[offset:offset + 2 * ii + 1] = np.arange(-ii, ii + 1)
        offset = offset + 2 * ii + 1

    # makes the arrays ncoef by 1, allows for easy broadcasting later in code
    return (m_list, n_list)


def order_from_ncoef(ncoef):
    """
    Given a number n of coefficients, calculate back the sh_order
    """
    # Solve the quadratic equation derived from :
    # ncoef = (sh_order + 2) * (sh_order + 1) / 2
    return int(-3 + np.sqrt(9 - 4 * (2-2*ncoef)))/2


def smooth_pinv(B, L):
    """Regularized pseudo-inverse

    Computes a regularized least square inverse of B

    Parameters
    ----------
    B : array_like (n, m)
        Matrix to be inverted
    L : array_like (n,)

    Returns
    -------
    inv : ndarray (m, n)
        regularized least square inverse of B

    Notes
    -----
    In the literature this inverse is often written $(B^{T}B+L^{2})^{-1}B^{T}$.
    However here this inverse is implemented using the pseudo-inverse because
    it is more numerically stable than the direct implementation of the matrix
    product.

    """
    L = diag(L)
    inv = pinv(concatenate((B, L)))
    return inv[:, :len(B)]


def lazy_index(index):
    """Produces a lazy index

    Returns a slice that can be used for indexing an array, if no slice can be
    made index is returned as is.
    """
    index = np.array(index)
    assert index.ndim == 1
    if index.dtype.kind == 'b':
        index = index.nonzero()[0]
    if len(index) == 1:
        return slice(index[0], index[0] + 1)
    step = unique(diff(index))
    if len(step) != 1 or step[0] == 0:
        return index
    else:
        return slice(index[0], index[-1] + 1, step[0])


def _gfa_sh(coef, sh0_index=0):
    """The gfa of the odf, computed from the spherical harmonic coefficients

    This is a private function because it only works for coefficients of
    normalized sh bases.

    Parameters
    ----------
    coef : array
        The coefficients, using a normalized sh basis, that represent each odf.
    sh0_index : int
        The index of the coefficient associated with the 0th order sh harmonic.

    Returns
    -------
    gfa_values : array
        The gfa of each odf.

    """
    coef_sq = coef**2
    numer = coef_sq[..., sh0_index]
    denom = (coef_sq).sum(-1)
    # The sum of the square of the coefficients being zero is the same as all
    # the coefficients being zero
    allzero = denom == 0
    # By adding 1 to numer and denom where both and are 0, we prevent 0/0
    numer = numer + allzero
    denom = denom + allzero
    return np.sqrt(1. - (numer / denom))


class SphHarmModel(OdfModel, Cache):
    """To be subclassed by all models that return a SphHarmFit when fit."""

    def sampling_matrix(self, sphere):
        """The matrix needed to sample ODFs from coefficients of the model.

        Parameters
        ----------
        sphere : Sphere
            Points used to sample ODF.

        Returns
        -------
        sampling_matrix : array
            The size of the matrix will be (N, M) where N is the number of
            vertices on sphere and M is the number of coefficients needed by
            the model.
        """
        sampling_matrix = self.cache_get("sampling_matrix", sphere)
        if sampling_matrix is None:
            sh_order = self.sh_order
            theta = sphere.theta
            phi = sphere.phi
            sampling_matrix, m, n = real_sym_sh_basis(sh_order, theta, phi)
            self.cache_set("sampling_matrix", sphere, sampling_matrix)
        return sampling_matrix


class QballBaseModel(SphHarmModel):
    """To be subclassed by Qball type models."""
    def __init__(self, gtab, sh_order, smooth=0.006, min_signal=1e-5,
                 assume_normed=False):
        """Creates a model that can be used to fit or sample diffusion data

        Arguments
        ---------
        gtab : GradientTable
            Diffusion gradients used to acquire data
        sh_order : even int >= 0
            the spherical harmonic order of the model
        smooth : float between 0 and 1, optional
            The regularization parameter of the model
        min_signal : float, > 0, optional
            During fitting, all signal values less than `min_signal` are
            clipped to `min_signal`. This is done primarily to avoid values
            less than or equal to zero when taking logs.
        assume_normed : bool, optional
            If True, clipping and normalization of the data with respect to the
            mean B0 signal are skipped during mode fitting. This is an advanced
            feature and should be used with care.

        See Also
        --------
        normalize_data

        """
        SphHarmModel.__init__(self, gtab)
        self._where_b0s = lazy_index(gtab.b0s_mask)
        self._where_dwi = lazy_index(~gtab.b0s_mask)
        self.assume_normed = assume_normed
        self.min_signal = min_signal
        x, y, z = gtab.gradients[self._where_dwi].T
        r, theta, phi = cart2sphere(x, y, z)
        B, m, n = real_sym_sh_basis(sh_order, theta[:, None], phi[:, None])
        L = -n * (n + 1)
        legendre0 = lpn(sh_order, 0)[0]
        F = legendre0[n]
        self.sh_order = sh_order
        self.B = B
        self.m = m
        self.n = n
        self._set_fit_matrix(B, L, F, smooth)

    def _set_fit_matrix(self, *args):
        """Should be set in a subclass and is called by __init__"""
        msg = "User must implement this method in a subclass"
        raise NotImplementedError(msg)

    def fit(self, data, mask=None):
        """Fits the model to diffusion data and returns the model fit"""
        # Normalize the data and fit coefficients
        if not self.assume_normed:
            data = normalize_data(data, self._where_b0s, self.min_signal)

        # Compute coefficients using abstract method
        coef = self._get_shm_coef(data)

        # Apply the mask to the coefficients
        if mask is not None:
            mask = np.asarray(mask, dtype=bool)
            coef *= mask[..., None]
        return SphHarmFit(self, coef, mask)


class SphHarmFit(OdfFit):
    """Diffusion data fit to a spherical harmonic model"""

    def __init__(self, model, shm_coef, mask):
        self.model = model
        self._shm_coef = shm_coef
        self.mask = mask

    @property
    def shape(self):
        return self._shm_coef.shape[:-1]

    def __getitem__(self, index):
        """Allowing indexing into fit"""
        # Index shm_coefficients
        if isinstance(index, tuple):
            coef_index = index + (Ellipsis,)
        else:
            coef_index = index
        new_coef = self._shm_coef[coef_index]

        # Index mask
        if self.mask is not None:
            new_mask = self.mask[index]
            assert new_mask.shape == new_coef.shape[:-1]
        else:
            new_mask = None

        return SphHarmFit(self.model, new_coef, new_mask)

    def odf(self, sphere):
        """Samples the odf function on the points of a sphere

        Parameters
        ----------
        sphere : Sphere
            The points on which to sample the odf.

        Returns
        -------
        values : ndarray
            The value of the odf on each point of `sphere`.

        """
        B = self.model.sampling_matrix(sphere)
        return dot(self.shm_coeff, B.T)

    @auto_attr
    def gfa(self):
        return _gfa_sh(self.shm_coeff, 0)

    @property
    def shm_coeff(self):
        """The spherical harmonic coefficients of the odf

        Make this a property for now, if there is a usecase for modifying
        the coefficients we can add a setter or expose the coefficients more
        directly
        """
        return self._shm_coef

    def predict(self, gtab=None, S0=1.0):
        """
        Predict the diffusion signal from the model coefficients.

        Parameters
        ----------
        gtab : a GradientTable class instance
            The directions and bvalues on which prediction is desired

        S0 : float array
           The mean non-diffusion-weighted signal in each voxel.
           Default: 1.0 in all voxels
        """
        if not hasattr(self.model, 'predict'):
            msg = "This model does not have prediction implemented yet"
            raise NotImplementedError(msg)
        return self.model.predict(self._shm_coef, gtab, S0)


class CsaOdfModel(QballBaseModel):
    """Implementation of Constant Solid Angle reconstruction method.

    References
    ----------
    .. [1] Aganj, I., et al. 2009. ODF Reconstruction in Q-Ball Imaging With
           Solid Angle Consideration.
    """
    min = .001
    max = .999
    _n0_const = .5 / np.sqrt(np.pi)

    def _set_fit_matrix(self, B, L, F, smooth):
        """The fit matrix, is used by fit_coefficients to return the
        coefficients of the odf"""
        invB = smooth_pinv(B, sqrt(smooth) * L)
        L = L[:, None]
        F = F[:, None]
        self._fit_matrix = (F * L) / (8 * np.pi) * invB

    def _get_shm_coef(self, data, mask=None):
        """Returns the coefficients of the model"""
        data = data[..., self._where_dwi]
        data = data.clip(self.min, self.max)
        loglog_data = np.log(-np.log(data))
        sh_coef = dot(loglog_data, self._fit_matrix.T)
        sh_coef[..., 0] = self._n0_const
        return sh_coef


class OpdtModel(QballBaseModel):
    """Implementation of Orientation Probability Density Transform
    reconstruction method.

    References
    ----------
    .. [1] Tristan-Vega, A., et al. 2010. A new methodology for estimation of
           fiber populations in white matter of the brain with Funk-Radon
           transform.
    .. [2] Tristan-Vega, A., et al. 2009. Estimation of fiber orientation
           probability density functions in high angular resolution diffusion
           imaging.
    """
    def _set_fit_matrix(self, B, L, F, smooth):
        invB = smooth_pinv(B, sqrt(smooth) * L)
        L = L[:, None]
        F = F[:, None]
        delta_b = F * L * invB
        delta_q = 4 * F * invB
        self._fit_matrix = delta_b, delta_q

    def _get_shm_coef(self, data, mask=None):
        """Returns the coefficients of the model"""
        delta_b, delta_q = self._fit_matrix
        return _slowadc_formula(data[..., self._where_dwi], delta_b, delta_q)


def _slowadc_formula(data, delta_b, delta_q):
    """formula used in SlowAdcOpdfModel"""
    logd = -np.log(data)
    return dot(logd * (1.5 - logd) * data, delta_q.T) - dot(data, delta_b.T)


class QballModel(QballBaseModel):
    """Implementation of regularized Qball reconstruction method.

    References
    ----------
    .. [1] Descoteaux, M., et al. 2007. Regularized, fast, and robust
           analytical Q-ball imaging.
    """

    def _set_fit_matrix(self, B, L, F, smooth):
        invB = smooth_pinv(B, sqrt(smooth) * L)
        F = F[:, None]
        self._fit_matrix = F * invB

    def _get_shm_coef(self, data, mask=None):
        """Returns the coefficients of the model"""
        return dot(data[..., self._where_dwi], self._fit_matrix.T)


def normalize_data(data, where_b0, min_signal=1e-5, out=None):
    """Normalizes the data with respect to the mean b0
    """
    if out is None:
        out = np.array(data, dtype='float32', copy=True)
    else:
        if out.dtype.kind != 'f':
            raise ValueError("out must be floating point")
        out[:] = data

    out.clip(min_signal, out=out)
    b0 = out[..., where_b0].mean(-1)
    out /= b0[..., None]
    return out


def hat(B):
    """Returns the hat matrix for the design matrix B
    """

    U, S, V = svd(B, False)
    H = dot(U, U.T)
    return H


def lcr_matrix(H):
    """Returns a matrix for computing leveraged, centered residuals from data

    if r = (d-Hd), the leveraged centered residuals are lcr = (r/l)-mean(r/l)
    ruturns the matrix R, such lcr = Rd

    """
    if H.ndim != 2 or H.shape[0] != H.shape[1]:
        raise ValueError('H should be a square matrix')

    leverages = sqrt(1 - H.diagonal())
    leverages = leverages[:, None]
    R = (eye(len(H)) - H) / leverages
    return R - R.mean(0)


def bootstrap_data_array(data, H, R, permute=None):
    """Applies the Residual Bootstraps to the data given H and R

    data must be normalized, ie 0 < data <= 1

    This function, and the bootstrap_data_voxel function, calculate
    residual-bootsrap samples given a Hat matrix and a Residual matrix. These
    samples can be used for non-parametric statistics or for bootstrap
    probabilistic tractography:

    References
    ----------
    .. [1] J. I. Berman, et al., "Probabilistic streamline q-ball tractography
           using the residual bootstrap" 2008.
    .. [2] HA Haroon, et al., "Using the model-based residual bootstrap to
           quantify uncertainty in fiber orientations from Q-ball analysis"
           2009.
    .. [3] B. Jeurissen, et al., "Probabilistic Fiber Tracking Using the
           Residual Bootstrap with Constrained Spherical Deconvolution" 2011.
    """

    if permute is None:
        permute = randint(data.shape[-1], size=data.shape[-1])
    assert R.shape == H.shape
    assert len(permute) == R.shape[-1]
    R = R[permute]
    data = dot(data, (H + R).T)
    return data


def bootstrap_data_voxel(data, H, R, permute=None):
    """Like bootstrap_data_array but faster when for a single voxel

    data must be 1d and normalized
    """
    if permute is None:
        permute = randint(data.shape[-1], size=data.shape[-1])
    r = dot(data, R.T)
    boot_data = dot(data, H.T)
    boot_data += r[permute]
    return boot_data


class ResidualBootstrapWrapper(object):
    """Returns a residual bootstrap sample of the signal_object when indexed

    Wraps a signal_object, this signal object can be an interpolator. When
    indexed, the the wrapper indexes the signal_object to get the signal.
    There wrapper than samples the residual boostrap distribution of signal and
    returns that sample.
    """
    def __init__(self, signal_object, B, where_dwi, min_signal=1e-5):
        """Builds a ResidualBootstrapWapper

        Given some linear model described by B, the design matrix, and a
        signal_object, returns an object which can sample the residual
        bootstrap distribution of the signal. We assume that the signals are
        normalized so we clip the bootsrap samples to be between `min_signal`
        and 1.

        Parameters
        ----------
        signal_object : some object that can be indexed
            This object should return diffusion weighted signals when indexed.
        B : ndarray, ndim=2
            The design matrix of the spherical harmonics model used to fit the
            data. This is the model that will be used to compute the residuals
            and sample the residual bootstrap distribution
        where_dwi :
            indexing object to find diffusion weighted signals from signal
        min_signal : float
            The lowest allowable signal.
        """
        self._signal_object = signal_object
        self._H = hat(B)
        self._R = lcr_matrix(self._H)
        self._min_signal = min_signal
        self._where_dwi = where_dwi
        self.data = signal_object.data
        self.voxel_size = signal_object.voxel_size

    def __getitem__(self, index):
        """Indexes self._signal_object and bootstraps the result"""
        signal = self._signal_object[index].copy()
        dwi_signal = signal[self._where_dwi]
        boot_signal = bootstrap_data_voxel(dwi_signal, self._H, self._R)
        boot_signal.clip(self._min_signal, 1., out=boot_signal)
        signal[self._where_dwi] = boot_signal
        return signal


def sf_to_sh(sf, sphere, sh_order=4, basis_type=None, smooth=0.0):
    """Spherical function to spherical harmonics (SH).

    Parameters
    ----------
    sf : ndarray
        Values of a function on the given `sphere`.
    sphere : Sphere
        The points on which the sf is defined.
    sh_order : int, optional
        Maximum SH order in the SH fit.  For `sh_order`, there will be
        ``(sh_order + 1) * (sh_order_2) / 2`` SH coefficients (default 4).
    basis_type : {None, 'tournier07', 'descoteaux07'}
        ``None`` for the default DIPY basis,
        ``tournier07`` for the Tournier 2007 [2]_ basis, and
        ``descoteaux07`` for the Descoteaux 2007 [1]_ basis
        (``None`` defaults to ``descoteaux07``).
    smooth : float, optional
        Lambda-regularization in the SH fit (default 0.0).

    Returns
    -------
    sh : ndarray
        SH coefficients representing the input function.

    References
    ----------
    .. [1] Descoteaux, M., Angelino, E., Fitzgibbons, S. and Deriche, R.
           Regularized, Fast, and Robust Analytical Q-ball Imaging.
           Magn. Reson. Med. 2007;58:497-510.
    .. [2] Tournier J.D., Calamante F. and Connelly A. Robust determination
           of the fibre orientation distribution in diffusion MRI:
           Non-negativity constrained super-resolved spherical deconvolution.
           NeuroImage. 2007;35(4):1459-1472.

    """

    if basis_type == "fibernav":
        warnings.warn("sh basis type `fibernav` is deprecated as of version" +
                      " 0.15 of DIPY and will be removed in a future " +
                      "version. Please use `descoteaux07` instead",
                      DeprecationWarning)
    if basis_type == "mrtrix":
        warnings.warn("sh basis type `mrtrix` is deprecated as of version" +
                      " 0.15 of DIPY and will be removed in a future " +
                      "version. Please use `tournier07` instead",
                      DeprecationWarning)

    sph_harm_basis = sph_harm_lookup.get(basis_type)

    if sph_harm_basis is None:
        raise ValueError("Invalid basis name.")
    B, m, n = sph_harm_basis(sh_order, sphere.theta, sphere.phi)

    L = -n * (n + 1)
    invB = smooth_pinv(B, sqrt(smooth) * L)
    sh = np.dot(sf, invB.T)

    return sh


def sh_to_sf(sh, sphere, sh_order, basis_type=None):
    """Spherical harmonics (SH) to spherical function (SF).

    Parameters
    ----------
    sh : ndarray
        SH coefficients representing a spherical function.
    sphere : Sphere
        The points on which to sample the spherical function.
    sh_order : int, optional
        Maximum SH order in the SH fit.  For `sh_order`, there will be
        ``(sh_order + 1) * (sh_order_2) / 2`` SH coefficients (default 4).
    basis_type : {None, 'tournier07', 'descoteaux07'}
        ``None`` for the default DIPY basis,
        ``tournier07`` for the Tournier 2007 [2]_ basis, and
        ``descoteaux07`` for the Descoteaux 2007 [1]_ basis
        (``None`` defaults to ``descoteaux07``).

    Returns
    -------
    sf : ndarray
         Spherical function values on the `sphere`.

    References
    ----------
    .. [1] Descoteaux, M., Angelino, E., Fitzgibbons, S. and Deriche, R.
           Regularized, Fast, and Robust Analytical Q-ball Imaging.
           Magn. Reson. Med. 2007;58:497-510.
    .. [2] Tournier J.D., Calamante F. and Connelly A. Robust determination
           of the fibre orientation distribution in diffusion MRI:
           Non-negativity constrained super-resolved spherical deconvolution.
           NeuroImage. 2007;35(4):1459-1472.

    """

    if basis_type == 'fibernav':
        warnings.warn("sh basis type `fibernav` is deprecated as of version" +
                      " 0.15 of DIPY and will be removed in a future " +
                      "version. Please use `descoteaux07` instead",
                      DeprecationWarning)
    elif basis_type == 'mrtrix':
        warnings.warn("sh basis type `mrtrix` is deprecated as of version" +
                      " 0.15 of DIPY and will be removed in a future " +
                      "version. Please use `tournier07` instead",
                      DeprecationWarning)

    sph_harm_basis = sph_harm_lookup.get(basis_type)

    if sph_harm_basis is None:
        raise ValueError("Invalid basis name.")
    B, m, n = sph_harm_basis(sh_order, sphere.theta, sphere.phi)

    sf = np.dot(sh, B.T)

    return sf


def sh_to_sf_matrix(sphere, sh_order, basis_type=None, return_inv=True,
                    smooth=0):
    """ Matrix that transforms Spherical harmonics (SH) to spherical
    function (SF).

    Parameters
    ----------
    sphere : Sphere
        The points on which to sample the spherical function.
    sh_order : int, optional
        Maximum SH order in the SH fit.  For `sh_order`, there will be
        ``(sh_order + 1) * (sh_order_2) / 2`` SH coefficients (default 4).
    basis_type : {None, 'tournier07', 'descoteaux07'}
        ``None`` for the default DIPY basis,
        ``tournier07`` for the Tournier 2007 [2]_ basis, and
        ``descoteaux07`` for the Descoteaux 2007 [1]_ basis
        (``None`` defaults to ``descoteaux07``).
    return_inv : bool
        If True then the inverse of the matrix is also returned
    smooth : float, optional
        Lambda-regularization in the SH fit (default 0.0).

    Returns
    -------
    B : ndarray
        Matrix that transforms spherical harmonics to spherical function
        ``sf = np.dot(sh, B)``.
    invB : ndarray
        Inverse of B.

    References
    ----------
    .. [1] Descoteaux, M., Angelino, E., Fitzgibbons, S. and Deriche, R.
           Regularized, Fast, and Robust Analytical Q-ball Imaging.
           Magn. Reson. Med. 2007;58:497-510.
    .. [2] Tournier J.D., Calamante F. and Connelly A. Robust determination
           of the fibre orientation distribution in diffusion MRI:
           Non-negativity constrained super-resolved spherical deconvolution.
           NeuroImage. 2007;35(4):1459-1472.

    """

    if basis_type == 'fibernav':
        warnings.warn("sh basis type `fibernav` is deprecated as of version" +
                      " 0.15 of DIPY and will be removed in a future " +
                      "version. Please use `descoteaux07` instead",
                      DeprecationWarning)
    elif basis_type == 'mrtrix':
        warnings.warn("sh basis type `mrtrix` is deprecated as of version" +
                      " 0.15 of DIPY and will be removed in a future " +
                      "version. Please use `tournier07` instead",
                      DeprecationWarning)

    sph_harm_basis = sph_harm_lookup.get(basis_type)

    if sph_harm_basis is None:
        raise ValueError("Invalid basis name.")
    B, m, n = sph_harm_basis(sh_order, sphere.theta, sphere.phi)

    if return_inv:
        L = -n * (n + 1)
        invB = smooth_pinv(B, np.sqrt(smooth) * L)
        return B.T, invB.T

    return B.T


def calculate_max_order(n_coeffs):
        """Calculate the maximal harmonic order, given that you know the
        number of parameters that were estimated.

        Parameters
        ----------
        n_coeffs : int
            The number of SH coefficients

        Returns
        -------
        L : int
            The maximal SH order, given the number of coefficients

        Notes
        -----
        The calculation in this function proceeds according to the following
        logic:
        .. math::
           n = \frac{1}{2} (L+1) (L+2)
           \rarrow 2n = L^2 + 3L + 2
           \rarrow L^2 + 3L + 2 - 2n = 0
           \rarrow L^2 + 3L + 2(1-n) = 0
           \rarrow L_{1,2} = \frac{-3 \pm \sqrt{9 - 8 (1-n)}}{2}
           \rarrow L{1,2} = \frac{-3 \pm \sqrt{1 + 8n}}{2}

        Finally, the positive value is chosen between the two options.
        """

        # L2 is negative for all positive values of n_coeffs, so we don't
        # bother even computing it:
        # L2 = (-3 - np.sqrt(1 + 8 * n_coeffs)) / 2
        # L1 is always the larger value, so we go with that:
        L1 = (-3 + np.sqrt(1 + 8 * n_coeffs)) / 2.0
        # Check that it is a whole even number:
        if L1.is_integer() and not np.mod(L1, 2):
            return int(L1)
        else:
            # Otherwise, the input didn't make sense:
            raise ValueError("The input to ``calculate_max_order`` was ",
                             "%s, but that is not a valid number" % n_coeffs,
                             "of coefficients for a spherical harmonics ",
                             "basis set.")


def anisotropic_power(sh_coeffs, norm_factor=0.00001, power=2,
                      non_negative=True):
    """Calculates anisotropic power map with a given SH coefficient matrix

    Parameters
    ----------
    sh_coeffs : ndarray
        A ndarray where the last dimension is the
        SH coefficients estimates for that voxel.
    norm_factor: float, optional
        The value to normalize the ap values. Default is 10^-5.
    power : int, optional
        The degree to which power maps are calculated. Default: 2.
    non_negative: bool, optional
        Whether to rectify the resulting map to be non-negative.
        Default: True.

    Returns
    -------
    log_ap : ndarray
        The log of the resulting power image.

    Notes
    ----------
    Calculate AP image based on a IxJxKxC SH coefficient matrix based on the
    equation:
    .. math::
        AP = \sum_{l=2,4,6,...}{\frac{1}{2l+1} \sum_{m=-l}^l{|a_{l,m}|^n}}

    Where the last dimension, C, is made of a flattened array of $l$x$m$
    coefficients, where $l$ are the SH orders, and $m = 2l+1$,
    So l=1 has 1 coeffecient, l=2 has 5, ... l=8 has 17 and so on.
    A l=2 SH coefficient matrix will then be composed of a IxJxKx6 volume.
    The power, $n$ is usually set to $n=2$.

    The final AP image is then shifted by -log(norm_factor), to be strictly
    non-negative. Remaining values < 0 are discarded (set to 0), per default,
    and this option is controlled through the `non_negative` keyword argument.

    References
    ----------
    .. [1]  Dell'Acqua, F., Lacerda, L., Catani, M., Simmons, A., 2014.
            Anisotropic Power Maps: A diffusion contrast to reveal low
            anisotropy tissues from HARDI data,
            in: Proceedings of International Society for Magnetic Resonance in
            Medicine. Milan, Italy.
    """

    dim = sh_coeffs.shape[:-1]
    n_coeffs = sh_coeffs.shape[-1]
    max_order = calculate_max_order(n_coeffs)
    ap = np.zeros(dim)
    n_start = 1
    for L in range(2, max_order + 2, 2):
        n_stop = n_start + (2 * L + 1)
        ap_i = np.mean(np.abs(sh_coeffs[..., n_start:n_stop]) ** power, -1)
        ap += ap_i
        n_start = n_stop

    # Shift the map to be mostly non-negative,
    # only applying the log operation to positive elements
    # to avoid getting numpy warnings on log(0).
    # It is impossible to get ap values smaller than 0.
    # Also avoids getting voxels with -inf when non_negative=False.

    if ap.ndim < 1:
        # For the off chance we have a scalar on our hands
        ap = np.reshape(ap, (1, ))
    log_ap = np.zeros_like(ap)
    log_ap[ap > 0] = np.log(ap[ap > 0]) - np.log(norm_factor)

    # Deal with residual negative values:
    if non_negative:
        if isinstance(log_ap, np.ndarray):
            # zero all values < 0
            log_ap[log_ap < 0] = 0
        else:
            # assume this is a singleton float (input was 1D):
            if log_ap < 0:
                return 0
    return log_ap<|MERGE_RESOLUTION|>--- conflicted
+++ resolved
@@ -412,12 +412,9 @@
 sph_harm_lookup = {None: real_sym_sh_basis,
                    "mrtrix": real_sym_sh_mrtrix,
                    "fibernav": real_sym_sh_basis,
-<<<<<<< HEAD
-                   "brainsuite": real_sym_sh_brainsuite}
-=======
+                   "brainsuite": real_sym_sh_brainsuite,
                    "tournier07": real_sym_sh_mrtrix,
                    "descoteaux07": real_sym_sh_basis}
->>>>>>> c8176ac2
 
 
 def sph_harm_ind_list(sh_order):
