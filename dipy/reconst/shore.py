from __future__ import division

from warnings import warn
from math import factorial

import numpy as np

from scipy.special import genlaguerre, gamma, hyp2f1

from dipy.reconst.cache import Cache
from dipy.reconst.multi_voxel import multi_voxel_fit
from dipy.reconst.shm import real_sph_harm
from dipy.core.geometry import cart2sphere

from dipy.utils.optpkg import optional_package

cvxpy, have_cvxpy, _ = optional_package("cvxpy")


class ShoreModel(Cache):

    r"""Simple Harmonic Oscillator based Reconstruction and Estimation
    (SHORE) [1]_ of the diffusion signal.

    The main idea is to model the diffusion signal as a linear combination of
    continuous functions $\phi_i$,

    ..math::
        :nowrap:
            \begin{equation}
                S(\mathbf{q})= \sum_{i=0}^I  c_{i} \phi_{i}(\mathbf{q}).
            \end{equation}

    where $\mathbf{q}$ is the wave vector which corresponds to different
    gradient directions. Numerous continuous functions $\phi_i$ can be used to
    model $S$. Some are presented in [2,3,4]_.

    From the $c_i$ coefficients, there exist analytical formulae to estimate
    the ODF, the return to the origin probability (RTOP), the mean square
    displacement (MSD), amongst others [5]_.

    References
    ----------
    .. [1] Ozarslan E. et al., "Simple harmonic oscillator based reconstruction
           and estimation for one-dimensional q-space magnetic resonance
           1D-SHORE)", Proc Intl Soc Mag Reson Med, vol. 16, p. 35., 2008.

    .. [2] Merlet S. et al., "Continuous diffusion signal, EAP and ODF
           estimation via Compressive Sensing in diffusion MRI", Medical
           Image Analysis, 2013.

    .. [3] Rathi Y. et al., "Sparse multi-shell diffusion imaging", MICCAI,
           2011.

<<<<<<< HEAD
    .. [4] Cheng J. et al., "Theoretical Analysis and eapactical Insights on
=======
    .. [4] Cheng J. et. al, "Theoretical Analysis and Practical Insights on
>>>>>>> 18ed9465
           EAP Estimation via a Unified HARDI Framework", MICCAI workshop on
           Computational Diffusion MRI, 2011.

    .. [5] Ozarslan E. et al., "Mean apparent propagator (MAP) MRI: A novel
           diffusion imaging method for mapping tissue microstructure",
           NeuroImage, 2013.

    Notes
    -----
    The implementation of SHORE depends on CVXPY (http://www.cvxpy.org/).
    """

    def __init__(self,
                 gtab,
                 radial_order=6,
                 zeta=700,
                 lambdaN=1e-8,
                 lambdaL=1e-8,
                 tau=1. / (4 * np.pi ** 2),
                 constrain_e0=False,
                 positive_constraint=False,
                 pos_grid=11,
                 pos_radius=20e-03,
                 cvxpy_solver=None
                 ):
        r""" Analytical and continuous modeling of the diffusion signal with
        respect to the SHORE basis [1,2]_.
        This implementation is a modification of SHORE presented in [1]_.
        The modification was made to obtain the same ordering of the basis
        presented in [2,3]_.

        The main idea is to model the diffusion signal as a linear
        combination of continuous functions $\phi_i$,

        ..math::
            :nowrap:
                \begin{equation}
                    S(\mathbf{q})= \sum_{i=0}^I  c_{i} \phi_{i}(\mathbf{q}).
                \end{equation}

        where $\mathbf{q}$ is the wave vector which corresponds to different
        gradient directions.

        From the $c_i$ coefficients, there exists an analytical formula to
        estimate the ODF.


        Parameters
        ----------
        gtab : GradientTable,
            gradient directions and bvalues container class
        radial_order : unsigned int,
            an even integer that represent the order of the basis
        zeta : unsigned int,
            scale factor
        lambdaN : float,
            radial regularisation constant
        lambdaL : float,
            angular regularisation constant
        tau : float,
            diffusion time. By default the value that makes q equal to the
            square root of the b-value.
        constrain_e0 : bool,
            Constrain the optimization such that E(0) = 1.
        positive_constraint : bool,
            Constrain the propagator to be positive.
        pos_grid : int,
            Grid that define the points of the EAP in which we want to enforce
            positivity.
        pos_radius : float,
            Radius of the grid of the EAP in which enforce positivity in
            millimeters. By default 20e-03 mm.
        cvxpy_solver : str, optional
            cvxpy solver name. Optionally optimize the positivity constraint
            with a particular cvxpy solver. See http://www.cvxpy.org/ for
            details.
            Default: None (cvxpy chooses its own solver)

        References
        ----------
        .. [1] Merlet S. et al., "Continuous diffusion signal, EAP and
        ODF estimation via Compressive Sensing in diffusion MRI", Medical
        Image Analysis, 2013.

        .. [2] Cheng J. et al., "Theoretical Analysis and Practical Insights
        on EAP Estimation via a Unified HARDI Framework", MICCAI workshop on
        Computational Diffusion MRI, 2011.

        .. [3] Ozarslan E. et al., "Mean apparent propagator (MAP) MRI: A novel
           diffusion imaging method for mapping tissue microstructure",
           NeuroImage, 2013.

        Examples
        --------
        In this example, where the data, gradient table and sphere tessellation
        used for reconstruction are provided, we model the diffusion signal
        with respect to the SHORE basis and compute the real and analytical
        ODF.

        from dipy.data import get_data,get_sphere
        sphere = get_sphere('symmetric724')
        fimg, fbvals, fbvecs = get_data('ISBI_testing_2shells_table')
        bvals, bvecs = read_bvals_bvecs(fbvals, fbvecs)
        gtab = gradient_table(bvals, bvecs)
        from dipy.sims.voxel import SticksAndBall
        data, golden_directions = SticksAndBall(
            gtab, d=0.0015, S0=1., angles=[(0, 0), (90, 0)],
            fractions=[50, 50], snr=None)
        from dipy.reconst.canal import ShoreModel
        radial_order = 4
        zeta = 700
        asm = ShoreModel(gtab, radial_order=radial_order, zeta=zeta,
                         lambdaN=1e-8, lambdaL=1e-8)
        asmfit = asm.fit(data)
        odf= asmfit.odf(sphere)
        """

        self.bvals = gtab.bvals
        self.bvecs = gtab.bvecs
        self.gtab = gtab
        self.constrain_e0 = constrain_e0
        if radial_order > 0 and not(bool(radial_order % 2)):
            self.radial_order = radial_order
        else:
            msg = "radial_order must be a non-zero even positive number."
            raise ValueError(msg)
        self.zeta = zeta
        self.lambdaL = lambdaL
        self.lambdaN = lambdaN
        if (gtab.big_delta is None) or (gtab.small_delta is None):
            self.tau = tau
        else:
            self.tau = gtab.big_delta - gtab.small_delta / 3.0

        if positive_constraint and not(constrain_e0):
            msg = "Constrain_e0 must be True to enfore positivity."
            raise ValueError(msg)

        if positive_constraint or constrain_e0:
            if not have_cvxpy:
                msg = "cvxpy must be installed for positive_constraint or "
                msg += "constraint_e0."
                raise ValueError(msg)
            if cvxpy_solver is not None:
                if cvxpy_solver not in cvxpy.installed_solvers():
                    msg = "Input `cvxpy_solver` was set to %s." % cvxpy_solver
                    msg += " One of %s" % ', '.join(cvxpy.installed_solvers())
                    msg += " was expected."
                    raise ValueError(msg)

        self.cvxpy_solver = cvxpy_solver
        self.positive_constraint = positive_constraint
        self.pos_grid = pos_grid
        self.pos_radius = pos_radius

    @multi_voxel_fit
    def fit(self, data):

        Lshore = l_shore(self.radial_order)
        Nshore = n_shore(self.radial_order)
        # Generate the SHORE basis
        M = self.cache_get('shore_matrix', key=self.gtab)
        if M is None:
            M = shore_matrix(
                self.radial_order,  self.zeta, self.gtab, self.tau)
            self.cache_set('shore_matrix', self.gtab, M)

        MpseudoInv = self.cache_get('shore_matrix_reg_pinv', key=self.gtab)
        if MpseudoInv is None:
            MpseudoInv = np.dot(
                np.linalg.inv(np.dot(M.T, M) + self.lambdaN * Nshore +
                              self.lambdaL * Lshore), M.T)
            self.cache_set('shore_matrix_reg_pinv', self.gtab, MpseudoInv)

        # Compute the signal coefficients in SHORE basis
        if not self.constrain_e0:
            coef = np.dot(MpseudoInv, data)

            signal_0 = 0

            for n in range(int(self.radial_order / 2) + 1):
                signal_0 += (
                    coef[n] * (genlaguerre(n, 0.5)(0) * (
                        (factorial(n)) /
                        (2 * np.pi * (self.zeta ** 1.5) * gamma(n + 1.5))
                    ) ** 0.5)
                )

            coef = coef / signal_0
        else:
            data_norm = data / data[self.gtab.b0s_mask].mean()
            M0 = M[self.gtab.b0s_mask, :]

            c = cvxpy.Variable(M.shape[1])
            design_matrix = cvxpy.Constant(M)
            objective = cvxpy.Minimize(
                cvxpy.sum_squares(design_matrix * c - data_norm) +
                self.lambdaN * cvxpy.quad_form(c, Nshore) +
                self.lambdaL * cvxpy.quad_form(c, Lshore)
            )

            if not self.positive_constraint:
                constraints = [M0[0] * c == 1]
            else:
                lg = int(np.floor(self.pos_grid ** 3 / 2))
                v, t = create_rspace(self.pos_grid, self.pos_radius)
                psi = self.cache_get(
                    'shore_matrix_positive_constraint',
                    key=(self.pos_grid, self.pos_radius)
                )
                if psi is None:
                    psi = shore_matrix_pdf(
                        self.radial_order, self.zeta, t[:lg])
                    self.cache_set(
                        'shore_matrix_positive_constraint',
                        (self.pos_grid, self.pos_radius), psi)
                constraints = [M0[0] * c == 1., psi * c > 1e-3]
            prob = cvxpy.Problem(objective, constraints)
            try:
                prob.solve(solver=self.cvxpy_solver)
                coef = np.asarray(c.value).squeeze()
            except Exception:
                warn('Optimization did not find a solution')
                coef = np.zeros(M.shape[1])
        return ShoreFit(self, coef)


class ShoreFit():

    def __init__(self, model, shore_coef):
        """ Calculates diffusion properties for a single voxel

        Parameters
        ----------
        model : object,
            AnalyticalModel
        shore_coef : 1d ndarray,
            shore coefficients
        """

        self.model = model
        self._shore_coef = shore_coef
        self.gtab = model.gtab
        self.radial_order = model.radial_order
        self.zeta = model.zeta

    def pdf_grid(self, gridsize, radius_max):
        r""" Applies the analytical FFT on $S$ to generate the diffusion
        propagator. This is calculated on a discrete 3D grid in order to
        obtain an EAP similar to that which is obtained with DSI.

        Parameters
        ----------
        gridsize : unsigned int
            dimension of the propagator grid
        radius_max : float
            maximal radius in which to compute the propagator

        Returns
        -------
        eap : ndarray
            the ensemble average propagator in the 3D grid

        """
        # Create the grid in which to compute the pdf
        rgrid_rtab = self.model.cache_get(
            'pdf_grid', key=(gridsize, radius_max))
        if rgrid_rtab is None:
            rgrid_rtab = create_rspace(gridsize, radius_max)
            self.model.cache_set(
                'pdf_grid', (gridsize, radius_max), rgrid_rtab)
        rgrid, rtab = rgrid_rtab

        psi = self.model.cache_get(
            'shore_matrix_pdf', key=(gridsize, radius_max))
        if psi is None:
            psi = shore_matrix_pdf(self.radial_order,  self.zeta, rtab)
            self.model.cache_set(
                'shore_matrix_pdf', (gridsize, radius_max), psi)

        propagator = np.dot(psi, self._shore_coef)
        eap = np.empty((gridsize, gridsize, gridsize), dtype=float)
        eap[tuple(rgrid.astype(int).T)] = propagator
        eap *= (2 * radius_max / (gridsize - 1)) ** 3

        return eap

    def pdf(self, r_points):
        """ Diffusion propagator on a given set of real points.
            if the array r_points is non writeable, then intermediate
            results are cached for faster recalculation
        """
        if not r_points.flags.writeable:
            psi = self.model.cache_get(
                'shore_matrix_pdf', key=hash(r_points.data))
        else:
            psi = None
        if psi is None:
            psi = shore_matrix_pdf(self.radial_order,  self.zeta, r_points)
            if not r_points.flags.writeable:
                self.model.cache_set(
                    'shore_matrix_pdf', hash(r_points.data), psi)

        eap = np.dot(psi, self._shore_coef)

        return np.clip(eap, 0, eap.max())

    def odf_sh(self):
        r""" Calculates the real analytical ODF in terms of Spherical
        Harmonics.
        """
        # Number of Spherical Harmonics involved in the estimation
        J = (self.radial_order + 1) * (self.radial_order + 2) // 2

        # Compute the Spherical Harmonics Coefficients
        c_sh = np.zeros(J)
        counter = 0

        for l in range(0, self.radial_order + 1, 2):
            for n in range(l, int((self.radial_order + l) / 2) + 1):
                for m in range(-l, l + 1):

                    j = int(l + m + (2 * np.array(range(0, l, 2)) + 1).sum())

                    Cnl = (
                        ((-1) ** (n - l / 2)) /
                        (2.0 * (4.0 * np.pi ** 2 * self.zeta) ** (3.0 / 2.0)) *
                        ((2.0 * (4.0 * np.pi ** 2 * self.zeta) ** (3.0 / 2.0) *
                          factorial(n - l)) /
                         (gamma(n + 3.0 / 2.0))) ** (1.0 / 2.0)
                    )
                    Gnl = (gamma(l / 2 + 3.0 / 2.0) * gamma(3.0 / 2.0 + n)) / \
                        (gamma(l + 3.0 / 2.0) * factorial(n - l)) * \
                        (1.0 / 2.0) ** (-l / 2 - 3.0 / 2.0)
                    Fnl = hyp2f1(-n + l, l / 2 + 3.0 / 2.0, l + 3.0 / 2.0, 2.0)

                    c_sh[j] += self._shore_coef[counter] * Cnl * Gnl * Fnl
                    counter += 1

        return c_sh

    def odf(self, sphere):
        r""" Calculates the ODF for a given discrete sphere.
        """
        upsilon = self.model.cache_get('shore_matrix_odf', key=sphere)
        if upsilon is None:
            upsilon = shore_matrix_odf(
                self.radial_order,  self.zeta, sphere.vertices)
            self.model.cache_set('shore_matrix_odf', sphere, upsilon)

        odf = np.dot(upsilon, self._shore_coef)
        return odf

    def rtop_signal(self):
        r""" Calculates the analytical return to origin probability (RTOP)
        from the signal [1]_.

        References
        ----------
        .. [1] Ozarslan E. et al., "Mean apparent propagator (MAP) MRI: A novel
        diffusion imaging method for mapping tissue microstructure",
        NeuroImage, 2013.
        """
        rtop = 0
        c = self._shore_coef

        for n in range(int(self.radial_order / 2) + 1):
            rtop += c[n] * (-1) ** n * \
                ((16 * np.pi * self.zeta ** 1.5 * gamma(n + 1.5)) / (
                 factorial(n))) ** 0.5

        return np.clip(rtop, 0, rtop.max())

    def rtop_pdf(self):
        r""" Calculates the analytical return to origin probability (RTOP)
        from the pdf [1]_.

        References
        ----------
        .. [1] Ozarslan E. et al., "Mean apparent propagator (MAP) MRI: A novel
        diffusion imaging method for mapping tissue microstructure",
        NeuroImage, 2013.
        """
        rtop = 0
        c = self._shore_coef
        for n in range(int(self.radial_order / 2) + 1):
            rtop += c[n] * (-1) ** n * \
                ((4 * np.pi ** 2 * self.zeta ** 1.5 * factorial(n)) /
                 (gamma(n + 1.5))) ** 0.5 * \
                genlaguerre(n, 0.5)(0)

        return np.clip(rtop, 0, rtop.max())

    def msd(self):
        r""" Calculates the analytical mean squared displacement (MSD) [1]_

        ..math::
            :nowrap:
                \begin{equation}
                    MSD:{DSI}=\int_{-\infty}^{\infty}\int_{-\infty}^{\infty}
                    \int_{-\infty}^{\infty} P(\hat{\mathbf{r}}) \cdot
                    \hat{\mathbf{r}}^{2} \ dr_x \ dr_y \ dr_z
                \end{equation}

        where $\hat{\mathbf{r}}$ is a point in the 3D propagator space (see Wu
        et al. [1]_).

        References
        ----------
        .. [1] Wu Y. et al., "Hybrid diffusion imaging", NeuroImage, vol 36,
        p. 617-629, 2007.
        """
        msd = 0
        c = self._shore_coef

        for n in range(int(self.radial_order / 2) + 1):
            msd += c[n] * (-1) ** n *\
                (9 * (gamma(n + 1.5)) / (8 * np.pi ** 6 * self.zeta ** 3.5 *
                                         factorial(n))) ** 0.5 *\
                hyp2f1(-n, 2.5, 1.5, 2)

        return np.clip(msd, 0, msd.max())

    def fitted_signal(self):
        """ The fitted signal.
        """
        phi = self.model.cache_get('shore_matrix', key=self.model.gtab)
        return np.dot(phi, self._shore_coef)

    @property
    def shore_coeff(self):
        """The SHORE coefficients
        """
        return self._shore_coef


def shore_matrix(radial_order, zeta, gtab, tau=1 / (4 * np.pi ** 2)):
    r"""Compute the SHORE matrix for modified Merlet's 3D-SHORE [1]_

    ..math::
            :nowrap:
                \begin{equation}
                    \textbf{E}(q\textbf{u})=\sum_{l=0, even}^{N_{max}}
                                            \sum_{n=l}^{(N_{max}+l)/2}
                                            \sum_{m=-l}^l c_{nlm}
                                            \phi_{nlm}(q\textbf{u})
                \end{equation}

    where $\phi_{nlm}$ is
    ..math::
            :nowrap:
                \begin{equation}
                    \phi_{nlm}^{SHORE}(q\textbf{u})=\Biggl[\dfrac{2(n-l)!}
                        {\zeta^{3/2} \Gamma(n+3/2)} \Biggr]^{1/2}
                        \Biggl(\dfrac{q^2}{\zeta}\Biggr)^{l/2}
                        exp\Biggl(\dfrac{-q^2}{2\zeta}\Biggr)
                        L^{l+1/2}_{n-l} \Biggl(\dfrac{q^2}{\zeta}\Biggr)
                        Y_l^m(\textbf{u}).
                \end{equation}

    Parameters
    ----------
    radial_order : unsigned int,
        an even integer that represent the order of the basis
    zeta : unsigned int,
        scale factor
    gtab : GradientTable,
        gradient directions and bvalues container class
    tau : float,
        diffusion time. By default the value that makes q=sqrt(b).

    References
    ----------
    .. [1] Merlet S. et al., "Continuous diffusion signal, EAP and
    ODF estimation via Compressive Sensing in diffusion MRI", Medical
    Image Analysis, 2013.

    """

    qvals = np.sqrt(gtab.bvals / (4 * np.pi ** 2 * tau))
    qvals[gtab.b0s_mask] = 0
    bvecs = gtab.bvecs

    qgradients = qvals[:, None] * bvecs

    r, theta, phi = cart2sphere(qgradients[:, 0], qgradients[:, 1],
                                qgradients[:, 2])
    theta[np.isnan(theta)] = 0
    F = radial_order / 2
    n_c = int(np.round(1 / 6.0 * (F + 1) * (F + 2) * (4 * F + 3)))
    M = np.zeros((r.shape[0], n_c))

    counter = 0
    for l in range(0, radial_order + 1, 2):
        for n in range(l, int((radial_order + l) / 2) + 1):
            for m in range(-l, l + 1):
                M[:, counter] = real_sph_harm(m, l, theta, phi) * \
                    genlaguerre(n - l, l + 0.5)(r ** 2 / zeta) * \
                    np.exp(- r ** 2 / (2.0 * zeta)) * \
                    _kappa(zeta, n, l) * \
                    (r ** 2 / zeta) ** (l / 2)
                counter += 1
    return M


def _kappa(zeta, n, l):
    return np.sqrt((2 * factorial(n - l)) / (zeta ** 1.5 * gamma(n + 1.5)))


def shore_matrix_pdf(radial_order, zeta, rtab):
    r"""Compute the SHORE propagator matrix [1]_"

    Parameters
    ----------
    radial_order : unsigned int,
        an even integer that represent the order of the basis
    zeta : unsigned int,
        scale factor
    rtab : array, shape (N,3)
        real space points in which calculates the pdf

    References
    ----------
    .. [1] Merlet S. et al., "Continuous diffusion signal, EAP and
    ODF estimation via Compressive Sensing in diffusion MRI", Medical
    Image Analysis, 2013.
    """

    r, theta, phi = cart2sphere(rtab[:, 0], rtab[:, 1], rtab[:, 2])
    theta[np.isnan(theta)] = 0
    F = radial_order / 2
    n_c = int(np.round(1 / 6.0 * (F + 1) * (F + 2) * (4 * F + 3)))
    psi = np.zeros((r.shape[0], n_c))
    counter = 0
    for l in range(0, radial_order + 1, 2):
        for n in range(l, int((radial_order + l) / 2) + 1):
            for m in range(-l, l + 1):
                psi[:, counter] = real_sph_harm(m, l, theta, phi) * \
                    genlaguerre(n - l, l + 0.5)(4 * np.pi ** 2 *
                                                zeta * r ** 2) *\
                    np.exp(-2 * np.pi ** 2 * zeta * r ** 2) *\
                    _kappa_pdf(zeta, n, l) *\
                    (4 * np.pi ** 2 * zeta * r ** 2) ** (l / 2) * \
                    (-1) ** (n - l / 2)
                counter += 1
    return psi


def _kappa_pdf(zeta, n, l):
    return np.sqrt((16 * np.pi ** 3 * zeta ** 1.5 * factorial(n - l)) /
                   gamma(n + 1.5))


def shore_matrix_odf(radial_order, zeta, sphere_vertices):
    r"""Compute the SHORE ODF matrix [1]_"

    Parameters
    ----------
    radial_order : unsigned int,
        an even integer that represent the order of the basis
    zeta : unsigned int,
        scale factor
    sphere_vertices : array, shape (N,3)
        vertices of the odf sphere

    References
    ----------
    .. [1] Merlet S. et al., "Continuous diffusion signal, EAP and
    ODF estimation via Compressive Sensing in diffusion MRI", Medical
    Image Analysis, 2013.
    """

    r, theta, phi = cart2sphere(sphere_vertices[:, 0], sphere_vertices[:, 1],
                                sphere_vertices[:, 2])
    theta[np.isnan(theta)] = 0
    F = radial_order / 2
    n_c = int(np.round(1 / 6.0 * (F + 1) * (F + 2) * (4 * F + 3)))
    upsilon = np.zeros((len(sphere_vertices), n_c))
    counter = 0
    for l in range(0, radial_order + 1, 2):
        for n in range(l, int((radial_order + l) / 2) + 1):
            for m in range(-l, l + 1):
                upsilon[:, counter] = (-1) ** (n - l / 2.0) * \
                    _kappa_odf(zeta, n, l) * \
                    hyp2f1(l - n, l / 2.0 + 1.5, l + 1.5, 2.0) * \
                    real_sph_harm(m, l, theta, phi)
                counter += 1

    return upsilon


def _kappa_odf(zeta, n, l):
    return np.sqrt((gamma(l / 2.0 + 1.5) ** 2 *
                    gamma(n + 1.5) * 2 ** (l + 3)) /
                   (16 * np.pi ** 3 * (zeta) ** 1.5 * factorial(n - l) *
                    gamma(l + 1.5) ** 2))


def l_shore(radial_order):
    "Returns the angular regularisation matrix for SHORE basis"
    F = radial_order / 2
    n_c = int(np.round(1 / 6.0 * (F + 1) * (F + 2) * (4 * F + 3)))
    diagL = np.zeros(n_c)
    counter = 0
    for l in range(0, radial_order + 1, 2):
        for n in range(l, int((radial_order + l) / 2) + 1):
            for m in range(-l, l + 1):
                diagL[counter] = (l * (l + 1)) ** 2
                counter += 1

    return np.diag(diagL)


def n_shore(radial_order):
    "Returns the angular regularisation matrix for SHORE basis"
    F = radial_order / 2
    n_c = int(np.round(1 / 6.0 * (F + 1) * (F + 2) * (4 * F + 3)))
    diagN = np.zeros(n_c)
    counter = 0
    for l in range(0, radial_order + 1, 2):
        for n in range(l, int((radial_order + l) / 2) + 1):
            for m in range(-l, l + 1):
                diagN[counter] = (n * (n + 1)) ** 2
                counter += 1

    return np.diag(diagN)


def create_rspace(gridsize, radius_max):
    """ Create the real space table, that contains the points in which
        to compute the pdf.

    Parameters
    ----------
    gridsize : unsigned int
        dimension of the propagator grid
    radius_max : float
        maximal radius in which compute the propagator

    Returns
    -------
    vecs : array, shape (N,3)
        positions of the pdf points in a 3D matrix

    tab : array, shape (N,3)
        real space points in which calculates the pdf
    """

    radius = gridsize // 2
    vecs = []
    for i in range(-radius, radius + 1):
        for j in range(-radius, radius + 1):
            for k in range(-radius, radius + 1):
                vecs.append([i, j, k])

    vecs = np.array(vecs, dtype=np.float32)
    tab = vecs / radius
    tab = tab * radius_max
    vecs = vecs + radius

    return vecs, tab


def shore_indices(radial_order, index):
    r"""Given the basis order and the index, return the shore indices n, l, m
    for modified Merlet's 3D-SHORE
    ..math::
            :nowrap:
                \begin{equation}
                    \textbf{E}(q\textbf{u})=\sum_{l=0, even}^{N_{max}}
                                            \sum_{n=l}^{(N_{max}+l)/2}
                                            \sum_{m=-l}^l c_{nlm}
                                            \phi_{nlm}(q\textbf{u})
                \end{equation}

    where $\phi_{nlm}$ is
    ..math::
            :nowrap:
                \begin{equation}
                    \phi_{nlm}^{SHORE}(q\textbf{u})=\Biggl[\dfrac{2(n-l)!}
                        {\zeta^{3/2} \Gamma(n+3/2)} \Biggr]^{1/2}
                        \Biggl(\dfrac{q^2}{\zeta}\Biggr)^{l/2}
                        exp\Biggl(\dfrac{-q^2}{2\zeta}\Biggr)
                        L^{l+1/2}_{n-l} \Biggl(\dfrac{q^2}{\zeta}\Biggr)
                        Y_l^m(\textbf{u}).
                \end{equation}

    Parameters
    ----------
    radial_order : unsigned int
        an even integer that represent the maximal order of the basis
    index : unsigned int
        index of the coefficients, start from 0

    Returns
    -------
    n :  unsigned int
        the index n of the modified shore basis
    l :  unsigned int
        the index l of the modified shore basis
    m :  unsigned int
        the index m of the modified shore basis
    """

    F = radial_order / 2
    n_c = np.round(1 / 6.0 * (F + 1) * (F + 2) * (4 * F + 3))
    n_i = 0
    l_i = 0
    m_i = 0

    if n_c < (index + 1):
        msg = "The index %s is higher than the number of" % index
        msg += " coefficients of the truncated basis,"
        msg += " which is %s starting from 0." % int(n_c - 1)
        msg += " Select a lower index."
        raise ValueError(msg)
    else:
        counter = 0
        for l in range(0, radial_order + 1, 2):
            for n in range(l, int((radial_order + l) / 2) + 1):
                for m in range(-l, l + 1):
                    if counter == index:
                        n_i = n
                        l_i = l
                        m_i = m
                    counter += 1
    return n_i, l_i, m_i


def shore_order(n, l, m):
    r"""Given the indices (n,l,m) of the basis, return the minimum order
    for those indices and their index for modified Merlet's 3D-SHORE.

    Parameters
    ----------
    n :  unsigned int
        the index n of the modified shore basis
    l :  unsigned int
        the index l of the modified shore basis
    m :  unsigned int
        the index m of the modified shore basis

    Returns
    -------
    radial_order : unsigned int
        an even integer that represent the maximal order of the basis
    index : unsigned int
        index of the coefficient correspondig to (n,l,m), start from 0

    """
    if l % 2 == 1 or l > n or l < 0 or n < 0 or np.abs(m) > l:
        msg = "The index l must be even and 0 <= l <= n, the index m must be "
        msg += "-l <= m <= l. Given values were"
        msg += " [n,l,m]=[%s]." % ','.join([str(n), str(l), str(m)])
        raise ValueError(msg)
    else:
        if n % 2 == 1:
            radial_order = n + 1
        else:
            radial_order = n

        counter_i = 0

        counter = 0
        for l_i in range(0, radial_order + 1, 2):
            for n_i in range(l_i, int((radial_order + l_i) / 2) + 1):
                for m_i in range(-l_i, l_i + 1):
                    if n == n_i and l == l_i and m == m_i:
                        counter_i = counter
                    counter += 1

    return radial_order, counter_i<|MERGE_RESOLUTION|>--- conflicted
+++ resolved
@@ -52,11 +52,7 @@
     .. [3] Rathi Y. et al., "Sparse multi-shell diffusion imaging", MICCAI,
            2011.
 
-<<<<<<< HEAD
     .. [4] Cheng J. et al., "Theoretical Analysis and eapactical Insights on
-=======
-    .. [4] Cheng J. et. al, "Theoretical Analysis and Practical Insights on
->>>>>>> 18ed9465
            EAP Estimation via a Unified HARDI Framework", MICCAI workshop on
            Computational Diffusion MRI, 2011.
 
