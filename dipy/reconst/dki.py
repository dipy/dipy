--- conflicted
+++ resolved
@@ -432,11 +432,7 @@
     adc : ndarray(g,) (optional)
         Apparent diffusion coefficient (adc) in all g directions of a sphere
         for a single voxel.
-<<<<<<< HEAD
-    advc : ndarray(g,) (optional)
-=======
     adv : ndarray(g,) (optional)
->>>>>>> fe270e19
         Apparent diffusion variance coefficient (advc) in all g directions of
         a sphere for a single voxel.
 
@@ -453,11 +449,7 @@
            Impact on the development of robust tractography procedures and
            novel biomarkers, NeuroImage 111: 85-99
     """
-<<<<<<< HEAD
-    akc = \
-=======
     adv = \
->>>>>>> fe270e19
         V[:, 0] * V[:, 0] * V[:, 0] * V[:, 0] * kt[0] + \
         V[:, 1] * V[:, 1] * V[:, 1] * V[:, 1] * kt[1] + \
         V[:, 2] * V[:, 2] * V[:, 2] * V[:, 2] * kt[2] + \
@@ -474,19 +466,11 @@
         12 * V[:, 0] * V[:, 1] * V[:, 1] * V[:, 2] * kt[13] + \
         12 * V[:, 0] * V[:, 1] * V[:, 2] * V[:, 2] * kt[14]
 
-<<<<<<< HEAD
-    return akc
-
-
-def directional_kurtosis(dt, md, kt, V, min_diffusivity=0, min_kurtosis=-3/7,
-                         adc=None, akc=None):
-=======
     return adv
 
 
 def directional_kurtosis(dt, md, kt, V, min_diffusivity=0, min_kurtosis=-3/7,
                          adc=None, adv=None):
->>>>>>> fe270e19
     r""" Calculates the apparent kurtosis coefficient (akc) in each direction
     of a sphere for a single voxel [1]_.
 
@@ -539,17 +523,10 @@
     """
     if adc is None:
         adc = directional_diffusion(dt, V, min_diffusivity=min_diffusivity)
-<<<<<<< HEAD
-    if akc is None:
-        akc = directional_diffusion_variance(kt, V) * (md / adc) ** 2
-    if min_kurtosis is not None:
-        akc = akc.clip(min=min_kurtosis)
-=======
     if adv is None:
         adv = directional_diffusion_variance(kt, V) * (md / adc) ** 2
     if min_kurtosis is not None:
         akc = adv.clip(min=min_kurtosis)
->>>>>>> fe270e19
     return akc
 
 
@@ -641,24 +618,14 @@
 
     # loop over all relevant voxels
     for vox in range(len(kt)):
-<<<<<<< HEAD
-        AKCi[vox] = directional_kurtosis(dt[vox], md[vox], kt[vox], V,
-=======
         akci[vox] = directional_kurtosis(dt[vox], md[vox], kt[vox], V,
->>>>>>> fe270e19
                                          min_diffusivity=min_diffusivity,
                                          min_kurtosis=min_kurtosis)
 
     # reshape data according to input data
-<<<<<<< HEAD
-    AKC[rel_i] = AKCi
-
-    return AKC.reshape((outshape + (len(V),)))
-=======
     akc[rel_i] = akci
 
     return akc.reshape((outshape + (len(V),)))
->>>>>>> fe270e19
 
 
 def mean_kurtosis(dki_params, min_kurtosis=-3./7, max_kurtosis=3):
@@ -1161,11 +1128,7 @@
     ----------
     dki_params : ndarray (x, y, z, 27) or (n, 27)
         All parameters estimated from the diffusion kurtosis model.
-<<<<<<< HEAD
-        Parameters are ordered as follow:
-=======
         Parameters are ordered as follows:
->>>>>>> fe270e19
             1) Three diffusion tensor's eingenvalues
             2) Three lines of the eigenvector matrix each containing the first,
                second and third coordinates of the eigenvector
@@ -1739,11 +1702,7 @@
     data_flat = data.reshape((-1, data.shape[-1]))
     dki_params = np.empty((len(data_flat), 27))
 
-<<<<<<< HEAD
-    # inverting design matrix and defining minimun diffusion
-=======
     # inverting design matrix and defining minimum diffusion
->>>>>>> fe270e19
     min_diffusivity = tol / -design_matrix.min()
     inv_design = np.linalg.pinv(design_matrix)
 
@@ -1848,11 +1807,7 @@
     data_flat = data.reshape((-1, data.shape[-1]))
     dki_params = np.empty((len(data_flat), 27))
 
-<<<<<<< HEAD
-    # inverting design matrix and defining minimun diffusion
-=======
     # inverting design matrix and defining minimum diffusion
->>>>>>> fe270e19
     min_diffusivity = tol / -design_matrix.min()
     inv_design = np.linalg.pinv(design_matrix)
 
