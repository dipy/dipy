from __future__ import division, print_function, absolute_import
import logging
from dipy.workflows.workflow import Workflow

import numpy as np
import nibabel as nib

from dipy.align.reslice import reslice
from dipy.align.imaffine import AffineMap, transform_centers_of_mass, \
    MutualInformationMetric, AffineRegistration
from dipy.align.transforms import TranslationTransform3D, RigidTransform3D, \
    AffineTransform3D
from dipy.io.image import save_nifti, load_nifti, load_affine_matrix, \
    save_affine_matrix, save_quality_assur_metric
<<<<<<< HEAD
=======
from dipy.align.imwarp import SymmetricDiffeomorphicRegistration
from dipy.align.metrics import CCMetric


class UtilMethods(object):

    @staticmethod
    def check_dimensions(static, moving):

        """
        Check the dimensions of the input images.

        Parameters
        ----------
        static : array, shape (S, R, C) or (R, C)
            the image to be used as reference during optimization.

        moving: array, shape (S', R', C') or (R', C')
            the image to be used as "moving" during optimization. It is
            necessary to pre-align the moving image to ensure its domain
            lies inside the domain of the deformation fields. This is assumed
            to be accomplished by "pre-aligning" the moving image towards the
            static using an affine transformation given by the
            'starting_affine' matrix
        """
        if len(static.shape) != len(moving.shape):
            raise ValueError('Dimension mismatch: The'
                             ' input images must have same number of '
                             'dimensions.')

    @staticmethod
    def check_metric(metric):
        """
        Check the input metric type.

        Parameters
        ----------
        metric: string
            The similarity metric.
            (default 'MutualInformation' metric)

        """
        if metric not in ['mi', 'cc']:
            raise ValueError('Invalid similarity metric: Please provide'
                             ' a valid metric.')
>>>>>>> 95e1e306


class ResliceFlow(Workflow):

    @classmethod
    def get_short_name(cls):
        return 'reslice'

    def run(self, input_files, new_vox_size, order=1, mode='constant', cval=0,
            num_processes=1, out_dir='', out_resliced='resliced.nii.gz'):
        """Reslice data with new voxel resolution defined by ``new_vox_sz``

        Parameters
        ----------
        input_files : string
            Path to the input volumes. This path may contain wildcards to
            process multiple inputs at once.
        new_vox_size : variable float
            new voxel size
        order : int, optional
            order of interpolation, from 0 to 5, for resampling/reslicing,
            0 nearest interpolation, 1 trilinear etc.. if you don't want any
            smoothing 0 is the option you need (default 1)
        mode : string, optional
            Points outside the boundaries of the input are filled according
            to the given mode 'constant', 'nearest', 'reflect' or 'wrap'
            (default 'constant')
        cval : float, optional
            Value used for points outside the boundaries of the input if
            mode='constant' (default 0)
        num_processes : int, optional
            Split the calculation to a pool of children processes. This only
            applies to 4D `data` arrays. If a positive integer then it defines
            the size of the multiprocessing pool that will be used. If 0, then
            the size of the pool will equal the number of cores available.
            (default 1)
        out_dir : string, optional
            Output directory (default input file directory)
        out_resliced : string, optional
            Name of the resliced dataset to be saved
            (default 'resliced.nii.gz')
        """

        io_it = self.get_io_iterator()

        for inputfile, outpfile in io_it:
            data, affine, vox_sz = load_nifti(inputfile, return_voxsize=True)
            logging.info('Processing {0}'.format(inputfile))
            new_data, new_affine = reslice(data, affine, vox_sz, new_vox_size,
                                           order, mode=mode, cval=cval,
                                           num_processes=num_processes)
            save_nifti(outpfile, new_data, new_affine)
            logging.info('Resliced file save in {0}'.format(outpfile))


class ImageRegistrationFlow(Workflow):
    """
    The registration workflow is organized as a collection of different
    functions. The user can intend to use only one type of registration
    (such as center of mass or rigid body registration only).

    Alternatively, a registration can be done in a progressive manner.
    For example, using affine registration with progressive set to 'True'
    will involve center of mass, translation, rigid body and full affine
    registration. Whereas, when progressive is False the registration will
    include only center of mass and affine registration. The progressive
    registration will be slower but will improve the quality.

    This can be controlled by using the progressive flag (True by default).
    """

    def perform_transformation(self, static, static_grid2world, moving,
                               moving_grid2world,
                               affreg, params0, transform, affine):

        """ Function to apply the transformation.

        Parameters
        ----------
        static : array, shape (S, R, C) or (R, C)
            the image to be used as reference during optimization.

        static_grid2world : array, shape (dim+1, dim+1), optional
            the voxel-to-space transformation associated with the static
            image. The default is None, implying the transform is the
            identity.

        moving : array, shape (S', R', C') or (R', C')
            the image to be used as "moving" during optimization. It is
            necessary to pre-align the moving image to ensure its domain
            lies inside the domain of the deformation fields. This is assumed
            to be accomplished by "pre-aligning" the moving image towards the
            static using an affine transformation given by the
            'starting_affine' matrix

        moving_grid2world : array, shape (dim+1, dim+1), optional
            the voxel-to-space transformation associated with the moving
            image. The default is None, implying the transform is the
            identity.

        affreg : An object of the image registration class.

        params0 : array, shape (n,)
            parameters from which to start the optimization. If None, the
            optimization will start at the identity transform. n is the
            number of parameters of the specified transformation.

        transform : An instance of transform type.

        affine : Affine matrix to be used as starting affine
        """
        img_registration, \
            xopt, fopt = affreg.optimize(static, moving, transform, params0,
                                         static_grid2world,
                                         moving_grid2world,
                                         starting_affine=affine,
                                         ret_metric=True)
        transformed = img_registration.transform(moving)
        return transformed, img_registration.affine, xopt, fopt

    def center_of_mass(self, static, static_grid2world,
                       moving, moving_grid2world):

        """ Function for the center of mass based image registration.

        Parameters
        ----------
        static : array, shape (S, R, C) or (R, C)
            the image to be used as reference during optimization.

        static_grid2world : array, shape (dim+1, dim+1), optional
            the voxel-to-space transformation associated with the static
            image. The default is None, implying the transform is the
            identity.

        moving : array, shape (S', R', C') or (R', C')
            the image to be used as "moving" during optimization. It is
            necessary to pre-align the moving image to ensure its domain
            lies inside the domain of the deformation fields. This is assumed
            to be accomplished by "pre-aligning" the moving image towards the
            static using an affine transformation given by the
            'starting_affine' matrix

        moving_grid2world : array, shape (dim+1, dim+1), optional
            the voxel-to-space transformation associated with the moving
            image. The default is None, implying the transform is the
            identity.

        """

        img_registration = transform_centers_of_mass(static,
                                                     static_grid2world,
                                                     moving,
                                                     moving_grid2world)

        transformed = img_registration.transform(moving)
        return transformed, img_registration.affine

    def translate(self, static, static_grid2world, moving,
                  moving_grid2world, affreg, params0):

        """ Function for translation based registration.

        Parameters
        ----------
        static : array, shape (S, R, C) or (R, C)
            the image to be used as reference during optimization.

        static_grid2world : array, shape (dim+1, dim+1), optional
            the voxel-to-space transformation associated with the static
            image. The default is None, implying the transform is the
            identity.

        moving : array, shape (S', R', C') or (R', C')
            the image to be used as "moving" during optimization. It is
            necessary to pre-align the moving image to ensure its domain
            lies inside the domain of the deformation fields. This is assumed
            to be accomplished by "pre-aligning" the moving image towards the
            static using an affine transformation given by the
            'starting_affine' matrix

        moving_grid2world : array, shape (dim+1, dim+1), optional
            the voxel-to-space transformation associated with the moving
            image. The default is None, implying the transform is the
            identity.

        affreg : An object of the image registration class.

        params0 : array, shape (n,)
            parameters from which to start the optimization. If None, the
            optimization will start at the identity transform. n is the
            number of parameters of the specified transformation.

        """
        _, affine = self.center_of_mass(static, static_grid2world, moving,
                                        moving_grid2world)

        transform = TranslationTransform3D()
        return self.perform_transformation(static, static_grid2world,
                                           moving, moving_grid2world,
                                           affreg, params0, transform,
                                           affine)

    def rigid(self, static, static_grid2world, moving, moving_grid2world,
              affreg, params0, progressive):

        """ Function for rigid body based image registration.

        Parameters
        ----------
        static : array, shape (S, R, C) or (R, C)
            the image to be used as reference during optimization.

        static_grid2world : array, shape (dim+1, dim+1), optional
            the voxel-to-space transformation associated with the static
            image. The default is None, implying the transform is the
            identity.

        moving : array, shape (S', R', C') or (R', C')
            the image to be used as "moving" during optimization. It is
            necessary to pre-align the moving image to ensure its domain
            lies inside the domain of the deformation fields. This is assumed
            to be accomplished by "pre-aligning" the moving image towards the
            static using an affine transformation given by the
            'starting_affine' matrix

        moving_grid2world : array, shape (dim+1, dim+1), optional
            the voxel-to-space transformation associated with the moving
            image. The default is None, implying the transform is the
            identity.

        affreg : An object of the image registration class.

        params0 : array, shape (n,)
            parameters from which to start the optimization. If None, the
            optimization will start at the identity transform. n is the
            number of parameters of the specified transformation.

        progressive : boolean
            Flag to enable or disable the progressive registration. (defa
            ult True)

        """

        if progressive:
            _, affine, xopt, fopt = self.translate(static, static_grid2world,
                                                   moving, moving_grid2world,
                                                   affreg, params0)

        else:
            _, affine = self.center_of_mass(static, static_grid2world, moving,
                                            moving_grid2world)

        transform = RigidTransform3D()
        return self.perform_transformation(static, static_grid2world,
                                           moving, moving_grid2world,
                                           affreg, params0, transform,
                                           affine)

    def affine(self, static, static_grid2world, moving, moving_grid2world,
               affreg, params0, progressive):

        """ Function for full affine registration.

        Parameters
        ----------
        static : array, shape (S, R, C) or (R, C)
            the image to be used as reference during optimization.

        static_grid2world : array, shape (dim+1, dim+1), optional
            the voxel-to-space transformation associated with the static
            image. The default is None, implying the transform is the
            identity.

        moving : array, shape (S', R', C') or (R', C')
            the image to be used as "moving" during optimization. It is
            necessary to pre-align the moving image to ensure its domain
            lies inside the domain of the deformation fields. This is assumed
            to be accomplished by "pre-aligning" the moving image towards the
            static using an affine transformation given by the
            'starting_affine' matrix

        moving_grid2world : array, shape (dim+1, dim+1), optional
            the voxel-to-space transformation associated with the moving
            image. The default is None, implying the transform is the
            identity.

        affreg : An object of the image registration class.

        params0 : array, shape (n,)
            parameters from which to start the optimization. If None, the
            optimization will start at the identity transform. n is the
            number of parameters of the specified transformation.

        progressive : boolean
            Flag to enable or disable the progressive registration. (defa
            ult True)

        """
        if progressive:
            _, affine, xopt, fopt = self.rigid(static, static_grid2world,
                                               moving, moving_grid2world,
                                               affreg, params0, progressive)
        else:
            _, affine = self.center_of_mass(static, static_grid2world,
                                            moving, moving_grid2world)

        transform = AffineTransform3D()
        return self.perform_transformation(static, static_grid2world,
                                           moving, moving_grid2world,
                                           affreg, params0, transform,
                                           affine)

    def run(self, static_img_file, moving_img_file, transform='affine',
            nbins=32, sampling_prop=None, metric='mi',
            level_iters=[10000, 1000, 100], sigmas=[3.0, 1.0, 0.0],
            factors=[4, 2, 1], progressive=True, save_metric=False,
            out_dir='', out_moved='moved.nii.gz', out_affine='affine.txt',
            out_quality='quality_metric.txt'):

        """
        Parameters
        ----------
        static_img_file : string
            Path to the static image file.

        moving_img_file : string
            Path to the moving image file.

        transform : string, optional
            com: center of mass, trans: translation, rigid: rigid body
             affine: full affine including translation, rotation, shearing and
             scaling (default 'affine').

        nbins : int, optional
            Number of bins to discretize the joint and marginal PDF
             (default '32').

        sampling_prop : int, optional
            Number ([0-100]) of voxels for calculating the PDF.
             'None' implies all voxels (default 'None').

        metric : string, optional
            Similarity metric for gathering mutual information
             (default 'mi' , Mutual Information metric).

        level_iters : variable int, optional
            The number of iterations at each scale of the scale space.
             `level_iters[0]` corresponds to the coarsest scale,
             `level_iters[-1]` the finest, where n is the length of the
              sequence. By default, a 3-level scale space with iterations
              sequence equal to [10000, 1000, 100] will be used.

        sigmas : variable floats, optional
            Custom smoothing parameter to build the scale space (one parameter
             for each scale). By default, the sequence of sigmas will be
             [3, 1, 0].

        factors : variable floats, optional
            Custom scale factors to build the scale space (one factor for each
             scale). By default, the sequence of factors will be [4, 2, 1].

        progressive : boolean, optional
            Enable/Disable the progressive registration (default 'True').

        save_metric : boolean, optional
            If true, quality assessment metric are saved in
            'quality_metric.txt' (default 'False').

        out_dir : string, optional
            Directory to save the transformed image and the affine matrix
             (default '').

        out_moved : string, optional
            The saved transformed image file (default 'moved.nii.gz').

        out_affine : string, optional
            The saved affine matrix file (default 'affine.txt').

        out_quality : string, optional
            The file containing the saved quality metric
             (default 'quality_metric.txt').
        """

        io_it = self.get_io_iterator()
        transform = transform.lower()

        for static_img, mov_img, moved_file, affine_matrix_file, \
                qual_val_file in io_it:

            # Load the data from the input files and store into objects.
            image = nib.load(static_img)
            static = np.array(image.get_data())
            static_grid2world = image.affine

            image = nib.load(mov_img)
            moving = np.array(image.get_data())
            moving_grid2world = image.affine

            util = UtilMethods()

<<<<<<< HEAD
=======
            util.check_dimensions(static, moving)

>>>>>>> 95e1e306
            if transform == 'com':
                moved_image, affine = self.center_of_mass(static,
                                                          static_grid2world,
                                                          moving,
                                                          moving_grid2world)
            else:

                params0 = None
                util.check_metric(metric)
                metric = MutualInformationMetric(nbins, sampling_prop)

                """
                Instantiating the registration class with the configurations.
                """

                affreg = AffineRegistration(metric=metric,
                                            level_iters=level_iters,
                                            sigmas=sigmas,
                                            factors=factors)

                if transform == 'trans':
                    moved_image, affine, \
                        xopt, fopt = self.translate(static,
                                                    static_grid2world,
                                                    moving,
                                                    moving_grid2world,
                                                    affreg,
                                                    params0)

                elif transform == 'rigid':
                    moved_image, affine, \
                        xopt, fopt = self.rigid(static,
                                                static_grid2world,
                                                moving,
                                                moving_grid2world,
                                                affreg,
                                                params0,
                                                progressive)

                elif transform == 'affine':
                    moved_image, affine, \
                        xopt, fopt = self.affine(static,
                                                 static_grid2world,
                                                 moving,
                                                 moving_grid2world,
                                                 affreg,
                                                 params0,
                                                 progressive)
                else:
                    raise ValueError('Invalid transformation:'
                                     ' Please see program\'s help'
                                     ' for allowed values of'
                                     ' transformation.')

                """
                Saving the moved image file and the affine matrix.
                """

                logging.info("Optimal parameters:"+str(xopt))
                logging.info("Similarity metric:"+str(fopt))

                if save_metric:
                    save_quality_assur_metric(qual_val_file, xopt, fopt)

            save_nifti(moved_file, moved_image, static_grid2world)
            save_affine_matrix(affine_matrix_file, affine)


class ApplyAffineFlow(Workflow):

    def run(self, static_image_file, moving_image_files, affine_matrix_file,
            out_dir='', out_file='transformed.nii.gz'):

        """
        Parameters
        ----------
        static_image_file : string
            Path of the static image file.

        moving_image_files : string
            Path of the moving image(s). It can be a single image or a
            folder containing multiple images.

        affine_matrix_file : string
            The text file containing the affine matrix for transformation.

        out_dir : string, optional
            Directory to save the transformed files (default '').

        out_file : string, optional
            Name of the transformed file (default 'transformed.nii.gz').
             It is recommended to use the flag --mix-names to
              prevent the output files from being overwritten.
        """

        io = self.get_io_iterator()
<<<<<<< HEAD
        img_register = ImageRegistrationFlow()
=======
        util = UtilMethods()
>>>>>>> 95e1e306

        for static_image_file, moving_image_file, affine_matrix_file, \
                out_file in io:

            # Loading the image data from the input files into object.
            static_image = nib.load(static_image_file)
            static_grid2world = static_image.affine

            moving_image = nib.load(moving_image_file)
            image_data = moving_image.get_data()

            # Doing a sanity check for validating the dimensions of the input
            # images.
<<<<<<< HEAD
            img_register.check_dimensions(static_image, moving_image)
=======
            util.check_dimensions(static_image, moving_image)
>>>>>>> 95e1e306

            # Loading the affine matrix.
            affine_matrix = load_affine_matrix(affine_matrix_file)

            # Setting up the affine transformation object.
            img_transformation = AffineMap(affine=affine_matrix,
                                           domain_grid_shape=image_data.shape)

            # Transforming the image/
            transformed = img_transformation.transform(image_data)
<<<<<<< HEAD

            save_nifti(out_file, transformed, affine=static_grid2world)
=======
            save_nifti(out_file, transformed, affine=static_grid2world)


class SynRegistrationFlow(Workflow):

    def run(self, static_image_file, moving_image_file, affine_matrix_file,
            inv_static=False,
            level_iters=[10, 10, 5], metric="cc", step_length=0.25,
            ss_sigma_factor=0.2, opt_tol=1e-5, inv_iter=20,
            inv_tol=1e-3, out_dir='', out_warped='warped_moved.nii.gz',
            out_inv_static='inc_static.nii.gz',
            out_field='displacefield.txt'):

        """
        Parameters
        ----------
        static_image_file : string
            Path of the static image file.

        moving_image_file : string
            Path to the moving image file.

        affine_matrix_file : string
            The text file containing pre alignment information or the
             affine matrix.

        inv_static : boolean, optional
            Apply the inverse mapping to the static image (default 'False').

        level_iters : variable int, optional
            The number of iterations at each level of the gaussian pyramid.
             By default, a 3-level scale space with iterations
             sequence equal to [10, 10, 5] will be used. The 0-th
             level corresponds to the finest resolution.

        metric : string, optional
            The metric to be used (Default cc, 'Cross Correlation metric').

        step_length : float
            the length of the maximum displacement vector of the update
             displacement field at each iteration.

        ss_sigma_factor : float
            parameter of the scale-space smoothing kernel. For example, the
             std. dev. of the kernel will be factor*(2^i) in the isotropic case
             where i = 0, 1, ..., n_scales is the scale.

        opt_tol : float
            the optimization will stop when the estimated derivative of the
             energy profile w.r.t. time falls below this threshold.

        inv_iter : int
            the number of iterations to be performed by the displacement field
             inversion algorithm.

        inv_tol : float
            the displacement field inversion algorithm will stop iterating
             when the inversion error falls below this threshold.

        out_dir : string, optional
            Directory to save the transformed files (default '').

        out_warped : string, optional
            Name of the warped file. If no name is given then a
             suffix 'transformed' will be appended to the name of the
             original input file (default 'warped_moved.nii.gz').

        out_inv_static : string, optional
            Name of the file to save the static image after applying the
             inverse mapping (default 'inv_static.nii.gz').

        out_field : string, optional
            Name of the file to save the diffeomorphic field.

        """

        io = self.get_io_iterator()
        util = UtilMethods()
        util.check_metric(metric)

        for static_file, moving_file, in_affine, \
                warped_file, inv_static_file, displ_file in io:

            print(static_file, moving_file, in_affine, warped_file)

            # Loading the image data from the input files into object.
            static_img_data = nib.load(static_file)
            static_image = static_img_data.get_data()
            static_grid2world = static_img_data.affine

            moving_img_data = nib.load(moving_file)
            moving_image = moving_img_data.get_data()
            moving_grid2world = moving_img_data.affine

            # Sanity check for the input image dimensions.
            util.check_dimensions(static_image, moving_image)

            # Loading the affine matrix.
            affine_matrix = load_affine_matrix(in_affine)

            metric = CCMetric(3)
            sdr = SymmetricDiffeomorphicRegistration(metric, level_iters)

            mapping = sdr.optimize(static_image, moving_image,
                                   static_grid2world, moving_grid2world,
                                   affine_matrix)

            warped_moving = mapping.transform(moving_image)

            # Saving the warped moving file and the alignment matrix.
            save_nifti(warped_file, warped_moving, static_grid2world)
>>>>>>> 95e1e306
<|MERGE_RESOLUTION|>--- conflicted
+++ resolved
@@ -12,8 +12,6 @@
     AffineTransform3D
 from dipy.io.image import save_nifti, load_nifti, load_affine_matrix, \
     save_affine_matrix, save_quality_assur_metric
-<<<<<<< HEAD
-=======
 from dipy.align.imwarp import SymmetricDiffeomorphicRegistration
 from dipy.align.metrics import CCMetric
 
@@ -59,7 +57,6 @@
         if metric not in ['mi', 'cc']:
             raise ValueError('Invalid similarity metric: Please provide'
                              ' a valid metric.')
->>>>>>> 95e1e306
 
 
 class ResliceFlow(Workflow):
@@ -460,12 +457,8 @@
             moving_grid2world = image.affine
 
             util = UtilMethods()
-
-<<<<<<< HEAD
-=======
             util.check_dimensions(static, moving)
 
->>>>>>> 95e1e306
             if transform == 'com':
                 moved_image, affine = self.center_of_mass(static,
                                                           static_grid2world,
@@ -562,11 +555,7 @@
         """
 
         io = self.get_io_iterator()
-<<<<<<< HEAD
-        img_register = ImageRegistrationFlow()
-=======
         util = UtilMethods()
->>>>>>> 95e1e306
 
         for static_image_file, moving_image_file, affine_matrix_file, \
                 out_file in io:
@@ -580,11 +569,7 @@
 
             # Doing a sanity check for validating the dimensions of the input
             # images.
-<<<<<<< HEAD
-            img_register.check_dimensions(static_image, moving_image)
-=======
             util.check_dimensions(static_image, moving_image)
->>>>>>> 95e1e306
 
             # Loading the affine matrix.
             affine_matrix = load_affine_matrix(affine_matrix_file)
@@ -593,12 +578,8 @@
             img_transformation = AffineMap(affine=affine_matrix,
                                            domain_grid_shape=image_data.shape)
 
-            # Transforming the image/
+            # Transforming the image
             transformed = img_transformation.transform(image_data)
-<<<<<<< HEAD
-
-            save_nifti(out_file, transformed, affine=static_grid2world)
-=======
             save_nifti(out_file, transformed, affine=static_grid2world)
 
 
@@ -682,8 +663,6 @@
         for static_file, moving_file, in_affine, \
                 warped_file, inv_static_file, displ_file in io:
 
-            print(static_file, moving_file, in_affine, warped_file)
-
             # Loading the image data from the input files into object.
             static_img_data = nib.load(static_file)
             static_image = static_img_data.get_data()
@@ -709,5 +688,4 @@
             warped_moving = mapping.transform(moving_image)
 
             # Saving the warped moving file and the alignment matrix.
-            save_nifti(warped_file, warped_moving, static_grid2world)
->>>>>>> 95e1e306
+            save_nifti(warped_file, warped_moving, static_grid2world)