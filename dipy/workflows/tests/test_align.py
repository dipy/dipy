--- conflicted
+++ resolved
@@ -13,10 +13,6 @@
 from dipy.align.tests.test_parzenhist import setup_random_transform
 from dipy.align.transforms import Transform, regtransforms
 from dipy.io.image import save_nifti
-<<<<<<< HEAD
-=======
-
->>>>>>> 97a04e80
 from dipy.workflows.align import ImageRegistrationFlow
 
 
@@ -42,16 +38,10 @@
 
 def test_image_registration():
     with TemporaryDirectory() as temp_out_dir:
-<<<<<<< HEAD
 
         static, moving, static_g2w, moving_g2w, smask, mmask, M\
             = setup_random_transform(transform=regtransforms[('AFFINE', 3)],
                                      rfactor=0.1)
-=======
-        static, moving, static_g2w, moving_g2w, sm, mm, m = \
-            setup_random_transform(transform=regtransforms[('AFFINE', 3)],
-                                   rfactor=0.1)
->>>>>>> 97a04e80
 
         save_nifti(pjoin(temp_out_dir, 'b0.nii.gz'), data=static,
                    affine=static_g2w)
@@ -80,12 +70,8 @@
                                          out_dir=temp_out_dir,
                                          out_moved=out_moved,
                                          out_affine=out_affine)
-
-<<<<<<< HEAD
-=======
             check_existense(out_moved, out_affine)
 
->>>>>>> 97a04e80
         def test_translation():
 
             out_moved = pjoin(temp_out_dir, "trans_moved.nii.gz")
