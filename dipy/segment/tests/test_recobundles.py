--- conflicted
+++ resolved
@@ -102,8 +102,8 @@
     # tag = 'Fornix'
     # tag = 'Cingulum_right'
     # tag = 'CST_right'
-    # tag = 'CST_left'
-    tag = 'POPT_left'
+    tag = 'CST_left'
+    # tag = 'POPT_left'
 
     play_bundles_dix[tag] = transform_streamlines(play_bundles_dix[tag], mat)
 
@@ -123,10 +123,7 @@
                                      reduction_thr=20,
                                      slr=True,
                                      slr_select=(400, 400),
-<<<<<<< HEAD
-=======
                                      slr_method='L-BFGS-B',
->>>>>>> c6f6f257
                                      pruning_thr=5)
 
     # TODO check why pruning threshold segfaults when very low
