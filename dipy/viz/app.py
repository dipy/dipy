--- conflicted
+++ resolved
@@ -80,13 +80,9 @@
 
 class Horizon(object):
 
-<<<<<<< HEAD
+
     def __init__(self, tractograms=None, images=None, pams=None,
                  npy_files=None, cluster=False, cluster_thr=15.0,
-=======
-    def __init__(self, tractograms=None, images=None, pams=None, np_files=None,
-                 cluster=False, cluster_thr=15.0,
->>>>>>> 9771d2a2
                  random_colors=False, length_gt=0, length_lt=1000,
                  clusters_gt=0, clusters_lt=10000,
                  world_coords=True, interactive=True,
@@ -105,11 +101,8 @@
             Each tuple contains data and affine
         pams : sequence of PeakAndMetrics
             Contains peak directions and spherical harmonic coefficients
-<<<<<<< HEAD
         npy_files : sequence of arrays
-=======
-        np_files : sequence of arrays
->>>>>>> 9771d2a2
+
             Contains numpy array with pvalues along the length of bundles
             extracted from BUAN framework.
         cluster : bool
@@ -783,11 +776,8 @@
                           reset_camera=False)
 
 
-<<<<<<< HEAD
+
 def horizon(tractograms=None, images=None, pams=None, npy_files=None,
-=======
-def horizon(tractograms=None, images=None, pams=None, np_files=None,
->>>>>>> 9771d2a2
             cluster=False, cluster_thr=15.0,
             random_colors=False, bg_color=(0, 0, 0), order_transparent=True,
             length_gt=0, length_lt=1000, clusters_gt=0, clusters_lt=10000,
@@ -805,11 +795,7 @@
         Each tuple contains data and affine
     pams : sequence of PeakAndMetrics
         Contains peak directions and spherical harmonic coefficients
-<<<<<<< HEAD
     npy_files : sequence of arrays
-=======
-    np_files : sequence of arrays
->>>>>>> 9771d2a2
         Contains numpy array with pvalues along the length of bundles
         extracted from BUAN framework.
     cluster : bool
@@ -864,11 +850,8 @@
         adaptive visualization, Proceedings of: International Society of
         Magnetic Resonance in Medicine (ISMRM), Montreal, Canada, 2019.
     """
-<<<<<<< HEAD
+
     hz = Horizon(tractograms, images, pams, npy_files, cluster, cluster_thr,
-=======
-    hz = Horizon(tractograms, images, pams, np_files, cluster, cluster_thr,
->>>>>>> 9771d2a2
                  random_colors, length_gt, length_lt,
                  clusters_gt, clusters_lt,
                  world_coords, interactive,
