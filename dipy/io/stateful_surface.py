from collections import OrderedDict
from copy import deepcopy
from itertools import product
import logging

from nibabel.affines import apply_affine
import numpy as np
import vtk
import vtk.util.numpy_support as ns

from dipy.io.utils import (get_reference_info,
                           is_header_compatible,
                           is_reference_info_valid,
                           Space,
                           Origin)
from dipy.testing.decorators import warning_for_keywords
from dipy.io.vtk import get_polydata_triangles, get_polydata_vertices, convert_to_polydata

logger = logging.getLogger("StatefulSurface")
logger.setLevel(level=logging.INFO)


def set_sfs_logger_level(log_level):
    """Change the logger of the StatefulSurface
    to one on the following: DEBUG, INFO, WARNING, CRITICAL, ERROR

    Parameters
    ----------
    log_level : str
        Log level for the StatefulSurface only
    """
    logger.setLevel(level=log_level)


class StatefulSurface:
    """Class for stateful representation of meshes and lines
    Object designed to be identical no matter the file format
    (gii, vtk, ply, stl, obj, pial). Facilitate transformation between space and
    data manipulation for each streamline / point.
    """

    @warning_for_keywords()
    def __init__(
        self,
        data,
        reference,
        space,
        origin=Origin.NIFTI,
        data_per_point=None,
        dtype_dict=None,
    ):
        """Create a strict, state-aware, robust surface

        Parameters
        ----------
        data : tuple of (vertices, faces) as np.ndarray or polydata
            Mesh data to be represented
        reference : Nifti or Trk filename, Nifti1Image or TrkFile,
            Nifti1Header, trk.header (dict) or another Stateful Surface
            Reference that provides the spatial attributes.
            Typically a nifti-related object from the native space used for
            surface generation
        space : Enum (dipy.io.stateful_surface.Space)
            Current space in which the surface are (vox, voxmm or rasmm)
            After tracking the space is VOX, after loading with nibabel
            the space is RASMM
        origin : Enum (dipy.io.stateful_surface.Origin), optional
            Current origin in which the surface are (center or corner)
            After loading with nibabel the origin is CENTER
        data_per_point : dict, optional
            Dictionary in which each key has X items.
            X being the number of points on the surface.

        Notes
        -----
        # TODO: add notes about data format
        Very important to respect the convention, verify that surface
        match the reference and are effectively in the right space.

        Any change to the number of surface's points, data_per_point or
        data_per_streamline requires particular verification.

        In a case of manipulation not allowed by this object, use Nibabel
        directly and be careful.
        """

        self.data_per_point = {} if data_per_point is None else data_per_point
<<<<<<< HEAD
        if dtype_dict is None:
            dtype_dict = {"vertices": np.float32,
                          "faces": np.uint32}
        print('-')
        self.dtype_dict = dtype_dict
        print(self.dtype_dict)
=======
        self._freesurfer_metadata = None
>>>>>>> abd83955

        if isinstance(data, vtk.vtkPolyData):
            self._vertices = get_polydata_vertices(
                data, dtype=self.dtype_dict["vertices"])
            self._faces = get_polydata_triangles(
                data, dtype=self.dtype_dict["faces"])

            point_data = data.GetPointData()
            scalar_names = [point_data.GetArrayName(
                i) for i in range(point_data.GetNumberOfArrays())]
            if scalar_names:
                for name in scalar_names:
                    scalar = data.GetPointData().GetScalars(name)
                    if name in self.data_per_point:
                        logger.warning(
                            f"Scalar {name} already in data_per_point, overwriting")
                    self.data_per_point[name] = ns.vtk_to_numpy(scalar)
        else:
            self._vertices, self._faces = data

        if isinstance(reference, type(self)):
            logger.warning(
                "Using a StatefulSurface as reference, this "
                "will copy only the space_attributes, not "
                "the state. The variables space and origin "
                "must be specified separately."
            )
            logger.warning(
                "To copy the state from another StatefulSurface "
                "you may want to use the function from_sfs "
                "(static function of the StatefulSurface)."
            )

        if isinstance(reference, tuple) and len(reference) == 4:
            if is_reference_info_valid(*reference):
                space_attributes = reference
            else:
                raise TypeError(
                    "The provided space attributes are not "
                    "considered valid, please correct before "
                    "using them with StatefulSurface."
                )
        else:
            space_attributes = get_reference_info(reference)
            if space_attributes is None:
                raise TypeError(
                    "Reference MUST be one of the following:\n"
                    "Nifti or Trk filename, Nifti1Image or "
                    "TrkFile, Nifti1Header or trk.header (dict)."
                )

        (self._affine, self._dimensions, self._voxel_sizes, self._voxel_order) = (
            space_attributes
        )
        self._inv_affine = np.linalg.inv(self._affine).astype(np.float32)

        if space not in Space:
            raise ValueError("Space MUST be from Space enum, e.g Space.VOX.")
        self._space = space

        if origin not in Origin:
            raise ValueError(
                "Origin MUST be from Origin enum, e.g Origin.NIFTI.")
        self._origin = origin

        logger.debug(self)

    @staticmethod
    def are_compatible(sfs_1, sfs_2):
        """Compatibility verification of two StatefulSurface to ensure space,
        origin, data_per_point consistency"""

        are_sfs_compatible = True
        if not is_header_compatible(sfs_1, sfs_2):
            logger.warning("Inconsistent spatial attributes between both sfs.")
            are_sfs_compatible = False

        if sfs_1.space != sfs_2.space:
            logger.warning("Inconsistent space between both sfs.")
            are_sfs_compatible = False
        if sfs_1.origin != sfs_2.origin:
            logger.warning("Inconsistent origin between both sfs.")
            are_sfs_compatible = False

        if sfs_1.get_data_per_point_keys() != sfs_2.get_data_per_point_keys():
            logger.warning("Inconsistent data_per_point between both sfs.")
            are_sfs_compatible = False

        return are_sfs_compatible

    @staticmethod
    @warning_for_keywords()
    def from_sfs(data, sfs, *, data_per_point=None):
        """Create an instance of `StatefulSurface` from another instance
        of `StatefulSurface`.

        Parameters
        ----------
        data : tuple of (vertices, faces) as np.ndarray or polydata
            Mesh data to be represented
        sfs : StatefulSurface,
            The other StatefulSurface to copy the space_attribute AND
            state from.
        data_per_point : dict, optional
            Dictionary in which each key has X items.
            X being the number of points on the surface.
        -----
        """
        new_sfs = StatefulSurface(
            data,
            sfs.space_attributes,
            sfs.space,
            origin=sfs.origin,
            data_per_point=data_per_point,
        )
        new_sfs.dtype_dict = sfs.dtype_dict
        return new_sfs

    def __str__(self):
        """Generate the string for printing"""
        affine = np.array2string(
            self._affine, formatter={"float_kind": lambda x: f"{x:.6f}"}
        )
        vox_sizes = np.array2string(
            self._voxel_sizes, formatter={"float_kind": lambda x: f"{x:.2f}"}
        )

        text = f"Affine: \n{affine}"
        text += f"\ndimensions: {np.array2string(self._dimensions)}"
        text += f"\nvoxel_sizes: {vox_sizes}"
        text += f"\nvoxel_order: {self._voxel_order}"

        text += f"\nface_count: {self._get_face_count()}"
        text += f"\npoint_count: {self._get_point_count()}"
        text += f"\ndata_per_point keys: {self.get_data_per_point_keys()}"

        return text

    def __len__(self):
        """Define the length of the object"""
        return self._get_point_count()

    def __getitem__(self, key):
        # TODO: implement slicing if make sense
        pass

    def __eq__(self, other):
        """Robust StatefulSurface equality test"""
        if not self.are_compatible(self, other):
            return False

        points_equal = np.allclose(self._vertices, other.vertices, rtol=1e-3)
        faces_equal = np.allclose(self._faces, other.faces, rtol=1e-3)

        if not points_equal or not faces_equal:
            return False

        dpp_equal = True
        for key in self.data_per_point:
            dpp_equal = dpp_equal and np.allclose(
                self.data_per_point[key].get_data(),
                other.data_per_point[key].get_data(),
                rtol=1e-3,
            )
        if not dpp_equal:
            return False

        return True

    def __ne__(self, other):
        """Robust StatefulSurface equality test (NOT)"""
        return not self == other

    def __add__(self, other_sfs):
        """Addition of two sfs with attributes consistency checks"""
        # TODO
        pass

    def __iadd__(self, other):
        self.value = self + other
        return self.value

    @property
    def dtype_dict(self):
        """Getter for dtype_dict"""

<<<<<<< HEAD
        if getattr(self, "_vertices", None) is None or \
                getattr(self, "_faces", None) is None:
            return {}
=======
        if not hasattr(self, "_vertices") or not hasattr(self, "_faces"):
            return {"vertices": np.float32, "faces": np.uint32}
>>>>>>> abd83955

        dtype_dict = {
            "vertices": self._vertices.dtype,
            "faces": self._faces.dtype,
        }
        if self.data_per_point is not None:
            dtype_dict["dpp"] = {}
            for key in self.data_per_point.keys():
                if key in self.data_per_point:
                    dtype_dict["dpp"][key] = self.data_per_point[key]._data.dtype

        return OrderedDict(dtype_dict)

    @property
    def space_attributes(self):
        """Getter for spatial attribute"""
        return self._affine, self._dimensions, self._voxel_sizes, self._voxel_order

    @property
    def space(self):
        """Getter for the current space"""
        return self._space

    @property
    def affine(self):
        """Getter for the reference affine"""
        return self._affine

    @property
    def dimensions(self):
        """Getter for the reference dimensions"""
        return self._dimensions

    @property
    def voxel_sizes(self):
        """Getter for the reference voxel sizes"""
        return self._voxel_sizes

    @property
    def voxel_order(self):
        """Getter for the reference voxel order"""
        return self._voxel_order

    @property
    def origin(self):
        """Getter for origin standard"""
        return self._origin

    @property
    def vertices(self):
        """Partially safe getter for vertices"""
        return self._vertices

    @property
    def faces(self):
        """Partially safe getter for faces"""
        return self._faces

    @dtype_dict.setter
    def dtype_dict(self, dtype_dict):
        """Modify dtype_dict.

        Parameters
        ----------
        dtype_dict : dict
            Dictionary containing the desired datatype for positions, offsets
            and all dpp and dps keys. (To use with TRX file format):
        """
        if not hasattr(self, "_vertices") or not hasattr(self, "_faces"):
            self.dtype_dict[0] = 0
            self.dtype_dict["vertices"] = dtype_dict["vertices"]
            self.dtype_dict["faces"] = dtype_dict["faces"]
            return

        if "faces" in dtype_dict:
            self._faces = self._faces.astype(dtype_dict["faces"])
        if "vertices" in dtype_dict:
            self._vertices = self._vertices.astype(dtype_dict["vertices"])

        if "dpp" not in dtype_dict:
            dtype_dict["dpp"] = {}

        for key in self.data_per_point:
            if key in dtype_dict["dpp"]:
                dtype_to_use = dtype_dict["dpp"][key]
                self.data_per_point[key]._data = self.data_per_point[key]._data.astype(
                    dtype_to_use
                )

    def get_vertices_copy(self):
        """Safe getter for vertices (for slicing)"""
        return self._vertices.copy()

    def get_polydata(self):
<<<<<<< HEAD
        return convert_to_polydata(self._vertices, self._faces,
                                   self._data_per_point)
=======
        return convert_to_polydata(self._vertices, self._faces, self.data_per_point)
>>>>>>> abd83955

    @vertices.setter
    def vertices(self, data):
        """Modify surface. Creating a new object would be less risky.
        TODO
        Parameters
        ----------
        data
        """
        if len(data) != len(self._vertices):
            raise ValueError("Number of vertices does not match.")
        self._vertices = data

    @property
    def data_per_point(self):
        """Getter for data_per_point"""
        return self._data_per_point

    @property
    def freesurfer_metadata(self, metadata):
        """Modify freesurfer_metadata.

        Parameters
        ----------
        metadata : dict
            Dictionary containing the metadata of the freesurfer file.
        """
        return self._freesurfer_metadata

    @freesurfer_metadata.setter
    def freesurfer_metadata(self, metadata):
        """Modify freesurfer_metadata.

        Parameters
        ----------
        metadata : dict
            Dictionary containing the metadata of the freesurfer file.
        """
        self._freesurfer_metadata = metadata

    @data_per_point.setter
    def data_per_point(self, data):
        """Modify point data . Creating a new object would be less risky.

        Parameters
        ----------
        data : dict
            Dictionary in which each key has X items.
            X being the number of points on the surface.
        """
        self._data_per_point = data
        logger.warning("Data_per_point has been modified.")

    def get_data_per_point_keys(self):
        """Return a list of the data_per_point attribute names"""
        return list(set(self.data_per_point.keys()))

    def to_vox(self):
        """Safe function to transform vertices and update state"""
        if self._space == Space.VOXMM:
            self._voxmm_to_vox()
        elif self._space == Space.RASMM:
            self._rasmm_to_vox()
        elif self._space == Space.LPSMM:
            self._lpsmm_to_vox()

    def to_voxmm(self):
        """Safe function to transform vertices and update state"""
        if self._space == Space.VOX:
            self._vox_to_voxmm()
        elif self._space == Space.RASMM:
            self._rasmm_to_voxmm()
        elif self._space == Space.LPSMM:
            self._lpsmm_to_voxmm()

    def to_rasmm(self):
        """Safe function to transform vertices and update state"""
        if self._space == Space.VOX:
            self._vox_to_rasmm()
        elif self._space == Space.VOXMM:
            self._voxmm_to_rasmm()
        elif self._space == Space.LPSMM:
            self._lpsmm_to_rasmm()

    def to_lpsmm(self):
        if self._space == Space.VOX:
            self._vox_to_lpsmm()
        elif self._space == Space.VOXMM:
            self._voxmm_to_lpsmm()
        elif self._space == Space.RASMM:
            self._rasmm_to_lpsmm()

    def to_space(self, target_space):
        """Safe function to transform vertices to a particular space using
        an enum and update state"""
        if target_space == Space.VOX:
            self.to_vox()
        elif target_space == Space.VOXMM:
            self.to_voxmm()
        elif target_space == Space.RASMM:
            self.to_rasmm()
        elif target_space == Space.LPSMM:
            self.to_lpsmm()
        else:
            logger.error(
                "Unsupported target space, please use Enum in "
                "dipy.io.stateful_surface."
            )

    def to_origin(self, target_origin):
        """Safe function to change vertices to a particular origin standard
        False means NIFTI (center) and True means TrackVis (corner)"""
        if target_origin == Origin.NIFTI:
            self.to_center()
        elif target_origin == Origin.TRACKVIS:
            self.to_corner()
        else:
            logger.error(
                "Unsupported origin standard, please use Enum in "
                "dipy.io.stateful_surface."
            )

    def to_center(self):
        """Safe function to shift vertices so the center of voxel is
        the origin"""
        if self._origin == Origin.TRACKVIS:
            self._shift_voxel_origin()

    def to_corner(self):
        """Safe function to shift vertices so the corner of voxel is
        the origin"""
        if self._origin == Origin.NIFTI:
            self._shift_voxel_origin()

    def compute_bounding_box(self):
        """Compute the bounding box of the vertices in their current state

        Returns
        -------
        output : ndarray
            8 corners of the XYZ aligned box, all zeros if no vertices
        """
        if self._vertices.size > 0:
            bbox_min = np.min(self._vertices, axis=0)
            bbox_max = np.max(self._vertices, axis=0)
            return np.asarray(list(product(*zip(bbox_min, bbox_max))))

        return np.zeros((8, 3))

    def is_bbox_in_vox_valid(self):
        """Verify that the bounding box is valid in voxel space.
        Negative coordinates or coordinates above the volume dimensions
        are considered invalid in voxel space.

        Returns
        -------
        output : bool
            Are the vertices within the volume of the associated reference
        """

        if not self._vertices.size:
            return True

        old_space = deepcopy(self.space)
        old_origin = deepcopy(self.origin)

        # Do to rotation, equivalent of a OBB must be done
        self.to_vox()
        self.to_corner()

        bbox_corners = deepcopy(self.compute_bounding_box())

        is_valid = True
        if np.any(bbox_corners < 0):
            logger.error("Voxel space values lower than 0.0.")
            logger.debug(bbox_corners)
            is_valid = False

        if (np.any(bbox_corners[:, 0] > self._dimensions[0])
            or np.any(bbox_corners[:, 1] > self._dimensions[1])
                or np.any(bbox_corners[:, 2] > self._dimensions[2])):
            logger.error("Voxel space values higher than dimensions.")
            logger.debug(bbox_corners)
            is_valid = False

        self.to_space(old_space)
        self.to_origin(old_origin)

        return is_valid

    @warning_for_keywords()
    def remove_invalid_vertices(self, *, epsilon=1e-3):
        # TODO: implement if make sense
        pass

    def _get_face_count(self):
        """Safe getter for the number of faces"""
        return len(self._faces)

    def _get_point_count(self):
        """Safe getter for the number of vertices"""
        return len(self._vertices)

    def _vox_to_voxmm(self):
        """Unsafe function to transform vertices"""
        if self._space == Space.VOX:
            if self._vertices.size > 0:
                self._vertices *= np.asarray(self._voxel_sizes)
            self._space = Space.VOXMM
            logger.debug("Moved vertices from vox to voxmm.")
        else:
            logger.warning("Wrong initial space for this function.")

    def _voxmm_to_vox(self):
        """Unsafe function to transform vertices"""
        if self._space == Space.VOXMM:
            if self._vertices.size > 0:
                self._vertices /= np.asarray(self._voxel_sizes)
            self._space = Space.VOX
            logger.debug("Moved vertices from voxmm to vox.")
        else:
            logger.warning("Wrong initial space for this function.")

    def _vox_to_rasmm(self):
        """Unsafe function to transform vertices"""
        if self._space == Space.VOX:
            if self._vertices.size > 0:
                self._vertices = apply_affine(
                    self._affine, self._vertices, inplace=True)
            self._space = Space.RASMM
            logger.debug("Moved vertices from vox to rasmm.")
        else:
            logger.warning("Wrong initial space for this function.")

    def _rasmm_to_vox(self):
        """Unsafe function to transform vertices"""
        if self._space == Space.RASMM:
            if self._vertices.size > 0:
                self._vertices = apply_affine(
                    self._inv_affine, self._vertices, inplace=True)
            self._space = Space.VOX
            logger.debug("Moved vertices from rasmm to vox.")
        else:
            logger.warning("Wrong initial space for this function.")

    def _voxmm_to_rasmm(self):
        """Unsafe function to transform vertices"""
        if self._space == Space.VOXMM:
            if self._vertices.size > 0:
                self._vertices /= np.asarray(self._voxel_sizes)
                self._vertices = apply_affine(
                    self._affine, self._vertices, inplace=True)
            self._space = Space.RASMM
            logger.debug("Moved vertices from voxmm to rasmm.")
        else:
            logger.warning("Wrong initial space for this function.")

    def _rasmm_to_voxmm(self):
        """Unsafe function to transform vertices"""
        if self._space == Space.RASMM:
            if self._vertices.size > 0:
                self._vertices = apply_affine(
                    self._inv_affine, self._vertices, inplace=True)
                self._vertices *= np.asarray(self._voxel_sizes)
            self._space = Space.VOXMM
            logger.debug("Moved vertices from rasmm to voxmm.")
        else:
            logger.warning("Wrong initial space for this function.")

    def _lpsmm_to_rasmm(self):
        """Unsafe function to transform vertices"""
        if self._space == Space.LPSMM:
            if self._vertices.size > 0:
                flip_affine = np.diag([-1, -1, 1, 1])
                self._vertices = apply_affine(
                    flip_affine, self._vertices, inplace=True)
            self._space = Space.RASMM
            logger.debug("Moved vertices from lpsmm to rasmm.")
        else:
            logger.warning("Wrong initial space for this function.")

    def _rasmm_to_lpsmm(self):
        """Unsafe function to transform vertices"""
        if self._space == Space.RASMM:
            if self._vertices.size > 0:
                flip_affine = np.diag([-1, -1, 1, 1])
                self._vertices = apply_affine(
                    flip_affine, self._vertices, inplace=True)
<<<<<<< HEAD
            self._space = Space.RASMM
=======
            self._space = Space.LPSMM
>>>>>>> abd83955
            logger.debug("Moved vertices from lpsmm to rasmm.")
        else:
            logger.warning("Wrong initial space for this function.")

    def _lpsmm_to_voxmm(self):
        """Unsafe function to transform vertices"""
        if self._space == Space.LPSMM:
            self._lpsmm_to_rasmm()
            self._rasmm_to_voxmm()
            logger.debug("Moved vertices from lpsmm to voxmm.")
        else:
            logger.warning("Wrong initial space for this function.")

    def _voxmm_to_lpsmm(self):
        """Unsafe function to transform vertices"""
        if self._space == Space.VOXMM:
            self._voxmm_to_rasmm()
            self._rasmm_to_lpsmm()
            logger.debug("Moved vertices from voxmm to lpsmm.")
        else:
            logger.warning("Wrong initial space for this function.")

    def _lpsmm_to_vox(self):
        """Unsafe function to transform vertices"""
        if self._space == Space.LPSMM:
            self._lpsmm_to_rasmm()
            self._rasmm_to_vox()
            logger.debug("Moved vertices from lpsmm to vox.")
        else:
            logger.warning("Wrong initial space for this function.")

    def _vox_to_lpsmm(self):
        """Unsafe function to transform vertices"""
        if self._space == Space.VOX:
            self._vox_to_rasmm()
            self._rasmm_to_lpsmm()
            logger.debug("Moved vertices from vox to lpsmm.")
        else:
            logger.warning("Wrong initial space for this function.")

    def _shift_voxel_origin(self):
        """Unsafe function to switch the origin from center to corner
        and vice versa"""
        if self._vertices.size:
            shift = np.asarray([0.5, 0.5, 0.5])
            if self._space == Space.VOXMM:
                shift = shift * self._voxel_sizes
            elif self._space == Space.RASMM:
                tmp_affine = np.eye(4)
                tmp_affine[0:3, 0:3] = self._affine[0:3, 0:3]
                shift = apply_affine(tmp_affine, shift)
            if self._origin == Origin.TRACKVIS:
                shift *= -1

            self._vertices += shift

        if self._origin == Origin.NIFTI:
            logger.debug("Origin moved to the corner of voxel.")
            self._origin = Origin.TRACKVIS
        else:
            logger.debug("Origin moved to the center of voxel.")
<<<<<<< HEAD
            self._origin = Origin.NIFTI
=======
            self._origin = Origin.NIFTI


"""
def _is_data_per_point_valid(streamlines, data):
    pass
    if not isinstance(data, (dict, PerArrayDict)):
        logger.error("data_per_point MUST be a dictionary.")
        return False
    elif data == {}:
        return True

    total_point = 0
    total_streamline = 0
    for i in streamlines:
        total_streamline += 1
        total_point += len(i)

    for key in data.keys():
        total_point_entries = 0
        if not len(data[key]) == total_streamline:
            logger.error(
                "Missing entry for streamlines points data, "
                "inconsistent number of streamlines."
            )
            return False

        for values in data[key]:
            total_point_entries += len(values)

        if total_point_entries != total_point:
            logger.error(
                "Missing entry for streamlines points data, "
                "inconsistent number of points per streamlines."
            )
            return False

    return True
"""
>>>>>>> abd83955
<|MERGE_RESOLUTION|>--- conflicted
+++ resolved
@@ -1,18 +1,23 @@
+from bisect import bisect
 from collections import OrderedDict
 from copy import deepcopy
+import enum
 from itertools import product
 import logging
 
 from nibabel.affines import apply_affine
+from nibabel.streamlines.tractogram import PerArrayDict
 import numpy as np
 import vtk
 import vtk.util.numpy_support as ns
 
-from dipy.io.utils import (get_reference_info,
-                           is_header_compatible,
-                           is_reference_info_valid,
-                           Space,
-                           Origin)
+from dipy.io.utils import (
+    get_reference_info,
+    is_header_compatible,
+    is_reference_info_valid,
+    Space,
+    Origin,
+)
 from dipy.testing.decorators import warning_for_keywords
 from dipy.io.vtk import get_polydata_triangles, get_polydata_vertices, convert_to_polydata
 
@@ -30,6 +35,23 @@
         Log level for the StatefulSurface only
     """
     logger.setLevel(level=log_level)
+
+
+class Space(enum.Enum):
+    """Enum to simplify future change to convention"""
+
+    VOX = "vox"
+    VOXMM = "voxmm"
+    RASMM = "rasmm"
+    LPSMM = "lpsmm"
+
+
+class Origin(enum.Enum):
+    """Enum to simplify future change to convention"""
+    # TODO: maybe gifti and vtk should be different origins?
+    # Required to do mapping using numpy
+    NIFTI = "center"
+    TRACKVIS = "corner"
 
 
 class StatefulSurface:
@@ -85,16 +107,10 @@
         """
 
         self.data_per_point = {} if data_per_point is None else data_per_point
-<<<<<<< HEAD
         if dtype_dict is None:
             dtype_dict = {"vertices": np.float32,
                           "faces": np.uint32}
-        print('-')
         self.dtype_dict = dtype_dict
-        print(self.dtype_dict)
-=======
-        self._freesurfer_metadata = None
->>>>>>> abd83955
 
         if isinstance(data, vtk.vtkPolyData):
             self._vertices = get_polydata_vertices(
@@ -281,14 +297,10 @@
     def dtype_dict(self):
         """Getter for dtype_dict"""
 
-<<<<<<< HEAD
-        if getattr(self, "_vertices", None) is None or \
-                getattr(self, "_faces", None) is None:
-            return {}
-=======
         if not hasattr(self, "_vertices") or not hasattr(self, "_faces"):
-            return {"vertices": np.float32, "faces": np.uint32}
->>>>>>> abd83955
+            dtype_dict = {"vertices": np.float32,
+                "faces": np.uint32}
+            return OrderedDict(dtype_dict)
 
         dtype_dict = {
             "vertices": self._vertices.dtype,
@@ -383,15 +395,11 @@
         return self._vertices.copy()
 
     def get_polydata(self):
-<<<<<<< HEAD
         return convert_to_polydata(self._vertices, self._faces,
                                    self._data_per_point)
-=======
-        return convert_to_polydata(self._vertices, self._faces, self.data_per_point)
->>>>>>> abd83955
 
     @vertices.setter
-    def vertices(self, data):
+    def streamlines(self, data):
         """Modify surface. Creating a new object would be less risky.
         TODO
         Parameters
@@ -406,28 +414,6 @@
     def data_per_point(self):
         """Getter for data_per_point"""
         return self._data_per_point
-
-    @property
-    def freesurfer_metadata(self, metadata):
-        """Modify freesurfer_metadata.
-
-        Parameters
-        ----------
-        metadata : dict
-            Dictionary containing the metadata of the freesurfer file.
-        """
-        return self._freesurfer_metadata
-
-    @freesurfer_metadata.setter
-    def freesurfer_metadata(self, metadata):
-        """Modify freesurfer_metadata.
-
-        Parameters
-        ----------
-        metadata : dict
-            Dictionary containing the metadata of the freesurfer file.
-        """
-        self._freesurfer_metadata = metadata
 
     @data_per_point.setter
     def data_per_point(self, data):
@@ -548,7 +534,6 @@
         output : bool
             Are the vertices within the volume of the associated reference
         """
-
         if not self._vertices.size:
             return True
 
@@ -558,7 +543,6 @@
         # Do to rotation, equivalent of a OBB must be done
         self.to_vox()
         self.to_corner()
-
         bbox_corners = deepcopy(self.compute_bounding_box())
 
         is_valid = True
@@ -567,9 +551,11 @@
             logger.debug(bbox_corners)
             is_valid = False
 
-        if (np.any(bbox_corners[:, 0] > self._dimensions[0])
+        if (
+            np.any(bbox_corners[:, 0] > self._dimensions[0])
             or np.any(bbox_corners[:, 1] > self._dimensions[1])
-                or np.any(bbox_corners[:, 2] > self._dimensions[2])):
+            or np.any(bbox_corners[:, 2] > self._dimensions[2])
+        ):
             logger.error("Voxel space values higher than dimensions.")
             logger.debug(bbox_corners)
             is_valid = False
@@ -677,11 +663,7 @@
                 flip_affine = np.diag([-1, -1, 1, 1])
                 self._vertices = apply_affine(
                     flip_affine, self._vertices, inplace=True)
-<<<<<<< HEAD
             self._space = Space.RASMM
-=======
-            self._space = Space.LPSMM
->>>>>>> abd83955
             logger.debug("Moved vertices from lpsmm to rasmm.")
         else:
             logger.warning("Wrong initial space for this function.")
@@ -743,46 +725,4 @@
             self._origin = Origin.TRACKVIS
         else:
             logger.debug("Origin moved to the center of voxel.")
-<<<<<<< HEAD
-            self._origin = Origin.NIFTI
-=======
-            self._origin = Origin.NIFTI
-
-
-"""
-def _is_data_per_point_valid(streamlines, data):
-    pass
-    if not isinstance(data, (dict, PerArrayDict)):
-        logger.error("data_per_point MUST be a dictionary.")
-        return False
-    elif data == {}:
-        return True
-
-    total_point = 0
-    total_streamline = 0
-    for i in streamlines:
-        total_streamline += 1
-        total_point += len(i)
-
-    for key in data.keys():
-        total_point_entries = 0
-        if not len(data[key]) == total_streamline:
-            logger.error(
-                "Missing entry for streamlines points data, "
-                "inconsistent number of streamlines."
-            )
-            return False
-
-        for values in data[key]:
-            total_point_entries += len(values)
-
-        if total_point_entries != total_point:
-            logger.error(
-                "Missing entry for streamlines points data, "
-                "inconsistent number of points per streamlines."
-            )
-            return False
-
-    return True
-"""
->>>>>>> abd83955
+            self._origin = Origin.NIFTI