from __future__ import division
import numpy as np
import nibabel as nib
from dipy.data import get_data
from dipy.core.gradients import gradient_table
import dipy.reconst.NODDIx as noddix
import matplotlib.pyplot as plt
from dipy.data import get_sphere
from dipy.io import read_bvals_bvecs
from dipy.io.image import save_nifti

sphere = get_sphere('repulsion724')

fname, fscanner = get_data('small_NODDIx_data')
params = np.loadtxt(fscanner)

# getting the gtab, bvals and bvecs
fbval = '/u/shfadn/Desktop/sub-158035_dwi.bvals'
fbvec = '/u/shfadn/Desktop/sub-158035_dwi.bvecs'

bvals, bvecs = read_bvals_bvecs(fbval, fbvec)

for i in range(bvals.shape[0]):
    if bvals[i] > 5:
        bvals[i] = round(bvals[i] / 500.0) * 500.0
    else:
        bvals[i] = bvals[i] - 5
        
bvals = bvals/ 10**6

noddi_data = '/u/shfadn/Desktop/sub-158035_dwi.nii.gz'
img = nib.load(noddi_data)
data = img.get_data()

<<<<<<< HEAD
noddi_mask = \
    '/home/shreyasfadnavis/Desktop/dwi/cc-mask.nii'
=======
noddi_mask = '/u/shfadn/Desktop/sub-158035_dwi_brainmask.nii.gz'
>>>>>>> 7b743887
img_mask = nib.load(noddi_mask)
mask = img_mask.get_data()

print("Data Completely Loaded!")

def show_data(data):
    axial_middle = data.shape[2] // 2
    plt.figure('Showing the datasets')
    plt.subplot(1, 2, 1).set_axis_off()
    plt.imshow(data[:, :, axial_middle, 0].T, cmap='seismic', origin='lower')
    plt.subplot(1, 2, 2).set_axis_off()
    plt.imshow(data[:, :, axial_middle, 10].T, cmap='seismic', origin='lower')
    plt.show()
    plt.savefig('data.png', bbox_inches='tight')


big_delta = params[:, 4]
small_delta = params[:, 5]
gamma = 2.675987 * 10 ** 8
G = params[:, 3] / 10 ** 6

gtab = gradient_table(bvals, bvecs, big_delta=big_delta,
                      small_delta=small_delta, b0_threshold=0, atol=1e-2)

# Normalizing the data
S0s = data[..., gtab.b0s_mask]
S0avg = np.mean(S0s, axis=3)
datan = data / S0avg[..., None]
datan[np.isnan(datan)] = 0
datan[np.isinf(datan)] = 0

noddix_model = noddix.NODDIxModel(gtab, params, fit_method='MIX')
<<<<<<< HEAD
NODDIx_fit = noddix_model.fit(datan, mask)
affine = img.affine.copy()
save_nifti('params.nii.gz', NODDIx_fit, affine)
=======
print("NODDIx Model Completely Constructed!")
print("Started Running for One Slice....")
NODDIx_fit = noddix_model.fit(datan[:, :, 74, :], mask[:, :, 74])

affine = img.affine.copy()
nib.save(nib.Nifti1Image(NODDIx_fit[0], affine),
         'f11_HCP_NODDIx.nii.gz')
nib.save(nib.Nifti1Image(NODDIx_fit[1], affine),
         'f21_HCP_NODDIx.nii.gz')
nib.save(nib.Nifti1Image(NODDIx_fit[2], affine),
         'f12_HCP_NODDIx.nii.gz')
nib.save(nib.Nifti1Image(NODDIx_fit[3], affine),
         'f22_HCP_NODDIx.nii.gz')
nib.save(nib.Nifti1Image(NODDIx_fit[4], affine),
         'f3_HCP_NODDIx.nii.gz')
nib.save(nib.Nifti1Image(NODDIx_fit[5], affine),
         'OD1_HCP_NODDIx.nii.gz')
nib.save(nib.Nifti1Image(NODDIx_fit[6], affine),
         'theta1_HCP_NODDIx.nii.gz')
nib.save(nib.Nifti1Image(NODDIx_fit[7], affine),
         'phi1_HCP_NODDIx.nii.gz')
nib.save(nib.Nifti1Image(NODDIx_fit[8], affine),
         'OD2_HCP_NODDIx.nii.gz')
nib.save(nib.Nifti1Image(NODDIx_fit[9], affine),
         'theta2_HCP_NODDIx.nii.gz')
nib.save(nib.Nifti1Image(NODDIx_fit[10], affine),
         'phi2_HCP_NODDIx.nii.gz')
>>>>>>> 7b743887
<|MERGE_RESOLUTION|>--- conflicted
+++ resolved
@@ -15,8 +15,8 @@
 params = np.loadtxt(fscanner)
 
 # getting the gtab, bvals and bvecs
-fbval = '/u/shfadn/Desktop/sub-158035_dwi.bvals'
-fbvec = '/u/shfadn/Desktop/sub-158035_dwi.bvecs'
+fbval = '/home/shreyasfadnavis/Desktop/dwi/sub-158035_dwi.bvals'
+fbvec = '/home/shreyasfadnavis/Desktop/dwi/sub-158035_dwi.bvecs'
 
 bvals, bvecs = read_bvals_bvecs(fbval, fbvec)
 
@@ -28,16 +28,13 @@
         
 bvals = bvals/ 10**6
 
-noddi_data = '/u/shfadn/Desktop/sub-158035_dwi.nii.gz'
+noddi_data = '/home/shreyasfadnavis/Desktop/dwi/sub-158035_dwi.nii.gz'
 img = nib.load(noddi_data)
 data = img.get_data()
 
-<<<<<<< HEAD
 noddi_mask = \
     '/home/shreyasfadnavis/Desktop/dwi/cc-mask.nii'
-=======
-noddi_mask = '/u/shfadn/Desktop/sub-158035_dwi_brainmask.nii.gz'
->>>>>>> 7b743887
+
 img_mask = nib.load(noddi_mask)
 mask = img_mask.get_data()
 
@@ -68,38 +65,11 @@
 datan = data / S0avg[..., None]
 datan[np.isnan(datan)] = 0
 datan[np.isinf(datan)] = 0
+print("Transformation Complete!")
 
-noddix_model = noddix.NODDIxModel(gtab, params, fit_method='MIX')
-<<<<<<< HEAD
+
+noddix_model = noddix.NoddixModel(gtab, params, fit_method='MIX')
 NODDIx_fit = noddix_model.fit(datan, mask)
 affine = img.affine.copy()
-save_nifti('params.nii.gz', NODDIx_fit, affine)
-=======
-print("NODDIx Model Completely Constructed!")
-print("Started Running for One Slice....")
-NODDIx_fit = noddix_model.fit(datan[:, :, 74, :], mask[:, :, 74])
-
-affine = img.affine.copy()
-nib.save(nib.Nifti1Image(NODDIx_fit[0], affine),
-         'f11_HCP_NODDIx.nii.gz')
-nib.save(nib.Nifti1Image(NODDIx_fit[1], affine),
-         'f21_HCP_NODDIx.nii.gz')
-nib.save(nib.Nifti1Image(NODDIx_fit[2], affine),
-         'f12_HCP_NODDIx.nii.gz')
-nib.save(nib.Nifti1Image(NODDIx_fit[3], affine),
-         'f22_HCP_NODDIx.nii.gz')
-nib.save(nib.Nifti1Image(NODDIx_fit[4], affine),
-         'f3_HCP_NODDIx.nii.gz')
-nib.save(nib.Nifti1Image(NODDIx_fit[5], affine),
-         'OD1_HCP_NODDIx.nii.gz')
-nib.save(nib.Nifti1Image(NODDIx_fit[6], affine),
-         'theta1_HCP_NODDIx.nii.gz')
-nib.save(nib.Nifti1Image(NODDIx_fit[7], affine),
-         'phi1_HCP_NODDIx.nii.gz')
-nib.save(nib.Nifti1Image(NODDIx_fit[8], affine),
-         'OD2_HCP_NODDIx.nii.gz')
-nib.save(nib.Nifti1Image(NODDIx_fit[9], affine),
-         'theta2_HCP_NODDIx.nii.gz')
-nib.save(nib.Nifti1Image(NODDIx_fit[10], affine),
-         'phi2_HCP_NODDIx.nii.gz')
->>>>>>> 7b743887
+save_nifti('params.nii.gz', NODDIx_fit.coeff, affine)
+print("NODDIx Model Completely Constructed!")