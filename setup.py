--- conflicted
+++ resolved
@@ -124,7 +124,6 @@
 # Use ext builder to add np.get_include() at build time, not during setup.py
 # execution.
 extbuilder = make_np_ext_builder(extbuilder)
-
 if need_cython:
     SetupDependency('Cython', info.CYTHON_MIN_VERSION,
                     req_type='install_requires',
@@ -221,11 +220,7 @@
                           pjoin('bin', 'dipy_nlmeans'),
                           pjoin('bin', 'dipy_mask')
                           ],
-<<<<<<< HEAD
-
-=======
-          
->>>>>>> ba18aa54
+
           cmdclass = cmdclass,
           **extra_args
         )
