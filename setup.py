#!/usr/bin/env python
''' Installation script for dipy package '''

import os
import sys
from copy import deepcopy
from os.path import join as pjoin, dirname, exists
from glob import glob

# BEFORE importing distutils, remove MANIFEST. distutils doesn't properly
# update it when the contents of directories change.
if exists('MANIFEST'): os.remove('MANIFEST')

# force_setuptools can be set from the setup_egg.py script
if not 'force_setuptools' in globals():
    # For some commands, always use setuptools
    if len(set(('develop', 'bdist_egg', 'bdist_rpm', 'bdist', 'bdist_dumb',
                'bdist_mpkg', 'bdist_wheel', 'install_egg_info', 'egg_info',
                'easy_install')).intersection(sys.argv)) > 0:
        force_setuptools = True
    else:
        force_setuptools = False

if force_setuptools:
    import setuptools

# Import distutils _after_ potential setuptools import above, and after removing
# MANIFEST
from distutils.core import setup
from distutils.extension import Extension

from cythexts import cyproc_exts, get_pyx_sdist
from setup_helpers import (install_scripts_bat, add_flag_checking,
                           SetupDependency, read_vars_from,
                           make_np_ext_builder)
from version_helpers import get_comrec_build

# Get version and release info, which is all stored in dipy/info.py
info = read_vars_from(pjoin('dipy', 'info.py'))

# We may just have imported setuptools, or we may have been exec'd from a
# setuptools environment like pip
using_setuptools = 'setuptools' in sys.modules
extra_setuptools_args = {}
if using_setuptools:
    # Try to preempt setuptools monkeypatching of Extension handling when Pyrex
    # is missing.  Otherwise the monkeypatched Extension will change .pyx
    # filenames to .c filenames, and we probably don't have the .c files.
    sys.path.insert(0, pjoin(dirname(__file__), 'fake_pyrex'))
    # Set setuptools extra arguments
    extra_setuptools_args = dict(
        tests_require=['nose'],
        test_suite='nose.collector',
        zip_safe=False,
        extras_require = dict(
            doc=['Sphinx>=1.0'],
            test=['nose>=0.10.1']))

# Define extensions
EXTS = []

# We use some defs from npymath, but we don't want to link against npymath lib
ext_kwargs = {'include_dirs':['src']}  # We add np.get_include() later

for modulename, other_sources, language in (
    ('dipy.reconst.peak_direction_getter', [], 'c'),
    ('dipy.reconst.recspeed', [], 'c'),
    ('dipy.reconst.vec_val_sum', [], 'c'),
    ('dipy.reconst.quick_squash', [], 'c'),
    ('dipy.tracking.distances', [], 'c'),
    ('dipy.tracking.streamlinespeed', [], 'c'),
    ('dipy.tracking.local.localtrack', [], 'c'),
    ('dipy.tracking.local.direction_getter', [], 'c'),
    ('dipy.tracking.local.tissue_classifier', [], 'c'),
    ('dipy.tracking.local.interpolation', [], 'c'),
    ('dipy.tracking.vox2track', [], 'c'),
    ('dipy.tracking.propspeed', [], 'c'),
    ('dipy.tracking.fbcmeasures', [], 'c'),
    ('dipy.segment.cythonutils', [], 'c'),
    ('dipy.segment.featurespeed', [], 'c'),
    ('dipy.segment.metricspeed', [], 'c'),
    ('dipy.segment.clusteringspeed', [], 'c'),
    ('dipy.segment.clustering_algorithms', [], 'c'),
    ('dipy.denoise.denspeed', [], 'c'),
    ('dipy.denoise.nlmeans_block', [],'c'),
    ('dipy.denoise.enhancement_kernel', [], 'c'),
    ('dipy.denoise.shift_twist_convolution', [], 'c'),
    ('dipy.align.vector_fields', [], 'c'),
    ('dipy.align.sumsqdiff', [], 'c'),
    ('dipy.align.expectmax', [], 'c'),
    ('dipy.align.crosscorr', [], 'c'),
    ('dipy.align.bundlemin', [], 'c'),
    ('dipy.align.transforms', [], 'c'),
    ('dipy.align.parzenhist', [], 'c')):

    pyx_src = pjoin(*modulename.split('.')) + '.pyx'
    EXTS.append(Extension(modulename, [pyx_src] + other_sources,
                          language=language,
                          **deepcopy(ext_kwargs)))  # deepcopy lists


# Do our own build and install time dependency checking. setup.py gets called in
# many different ways, and may be called just to collect information (egg_info).
# We need to set up tripwires to raise errors when actually doing things, like
# building, rather than unconditionally in the setup.py import or exec
# We may make tripwire versions of build_ext, build_py, install
need_cython = True
pybuilder = get_comrec_build('dipy')
# Cython is a dependency for building extensions, iff we don't have stamped
# up pyx and c files.
build_ext, need_cython = cyproc_exts(EXTS,
                                     info.CYTHON_MIN_VERSION,
                                     'pyx-stamps')
# Add openmp flags if they work
simple_test_c = """int main(int argc, char** argv) { return(0); }"""
omp_test_c = """#include <omp.h>
int main(int argc, char** argv) { return(0); }"""
extbuilder = add_flag_checking(
    build_ext, [
        [['/arch:SSE2'], [], simple_test_c, 'USING_VC_SSE2'],
        [['-msse2', '-mfpmath=sse'], [], simple_test_c, 'USING_GCC_SSE2'],
        [['-fopenmp'], ['-fopenmp'], omp_test_c, 'HAVE_OPENMP']], 'dipy')

# Use ext builder to add np.get_include() at build time, not during setup.py
# execution.
extbuilder = make_np_ext_builder(extbuilder)

if need_cython:
    SetupDependency('Cython', info.CYTHON_MIN_VERSION,
                    req_type='install_requires',
                    heavy=True).check_fill(extra_setuptools_args)
SetupDependency('numpy', info.NUMPY_MIN_VERSION,
                req_type='install_requires',
                heavy=True).check_fill(extra_setuptools_args)
SetupDependency('scipy', info.SCIPY_MIN_VERSION,
                req_type='install_requires',
                heavy=True).check_fill(extra_setuptools_args)
SetupDependency('nibabel', info.NIBABEL_MIN_VERSION,
                req_type='install_requires',
                heavy=False).check_fill(extra_setuptools_args)

cmdclass = dict(
    build_py=pybuilder,
    build_ext=extbuilder,
    install_scripts=install_scripts_bat,
    sdist=get_pyx_sdist(include_dirs=['src']))


def main(**extra_args):
    setup(name=info.NAME,
          maintainer=info.MAINTAINER,
          maintainer_email=info.MAINTAINER_EMAIL,
          description=info.DESCRIPTION,
          long_description=info.LONG_DESCRIPTION,
          url=info.URL,
          download_url=info.DOWNLOAD_URL,
          license=info.LICENSE,
          classifiers=info.CLASSIFIERS,
          author=info.AUTHOR,
          author_email=info.AUTHOR_EMAIL,
          platforms=info.PLATFORMS,
          version=info.VERSION,
          requires=info.REQUIRES,
          provides=info.PROVIDES,
          packages     = ['dipy',
                          'dipy.tests',
                          'dipy.align',
                          'dipy.align.tests',
                          'dipy.core',
                          'dipy.core.tests',
                          'dipy.direction',
                          'dipy.direction.tests',
                          'dipy.tracking',
                          'dipy.tracking.local',
                          'dipy.tracking.local.tests',
                          'dipy.tracking.tests',
                          'dipy.tracking.benchmarks',
                          'dipy.reconst',
                          'dipy.reconst.benchmarks',
                          'dipy.reconst.tests',
                          'dipy.io',
                          'dipy.io.tests',
                          'dipy.viz',
                          'dipy.viz.tests',
                          'dipy.testing',
                          'dipy.testing.tests',
                          'dipy.boots',
                          'dipy.data',
                          'dipy.utils',
                          'dipy.data.tests',
                          'dipy.utils.tests',
                          'dipy.fixes',
                          'dipy.external',
                          'dipy.external.tests',
                          'dipy.segment',
                          'dipy.segment.benchmarks',
                          'dipy.segment.tests',
                          'dipy.sims',
                          'dipy.sims.tests',
                          'dipy.denoise',
                          'dipy.denoise.tests',
                          'dipy.workflows',
                          'dipy.workflows.tests'],

          ext_modules = EXTS,
          # The package_data spec has no effect for me (on python 2.6) -- even
          # changing to data_files doesn't get this stuff included in the source
          # distribution -- not sure if it has something to do with the magic
          # above, but distutils is surely the worst piece of code in all of
          # python -- duplicating things into MANIFEST.in but this is admittedly
          # only a workaround to get things started -- not a solution
          package_data = {'dipy':
                          [pjoin('data', 'files', '*')
                          ]},
          data_files=[('share/doc/dipy/examples',
<<<<<<< HEAD
                       glob(pjoin('doc', 'examples','*.py')))],
          scripts      = [pjoin('bin', 'dipy_fodf_pipeline'),
                          pjoin('bin', 'dipy_reconst_csd'),
                          pjoin('bin', 'dipy_reconst_csa'),
                          pjoin('bin', 'dipy_median_otsu'),
                          pjoin('bin', 'dipy_nlmeans'),
                          pjoin('bin', 'dipy_mask')
                          ],

=======
                       glob(pjoin('doc','examples','*.py')))],
          scripts      = [pjoin('bin', 'dipy_median_otsu'),
                          pjoin('bin', 'dipy_nlmeans')],
>>>>>>> d0bee8c8
          cmdclass = cmdclass,
          **extra_args
        )


#simple way to test what setup will do
#python setup.py install --prefix=/tmp
if __name__ == "__main__":
    main(**extra_setuptools_args)<|MERGE_RESOLUTION|>--- conflicted
+++ resolved
@@ -213,7 +213,6 @@
                           [pjoin('data', 'files', '*')
                           ]},
           data_files=[('share/doc/dipy/examples',
-<<<<<<< HEAD
                        glob(pjoin('doc', 'examples','*.py')))],
           scripts      = [pjoin('bin', 'dipy_fodf_pipeline'),
                           pjoin('bin', 'dipy_reconst_csd'),
@@ -222,12 +221,7 @@
                           pjoin('bin', 'dipy_nlmeans'),
                           pjoin('bin', 'dipy_mask')
                           ],
-
-=======
-                       glob(pjoin('doc','examples','*.py')))],
-          scripts      = [pjoin('bin', 'dipy_median_otsu'),
-                          pjoin('bin', 'dipy_nlmeans')],
->>>>>>> d0bee8c8
+          
           cmdclass = cmdclass,
           **extra_args
         )
